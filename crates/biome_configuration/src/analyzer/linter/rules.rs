--- conflicted
+++ resolved
@@ -3014,17 +3014,14 @@
     #[serde(skip_serializing_if = "Option::is_none")]
     pub use_adjacent_overload_signatures:
         Option<RuleConfiguration<biome_js_analyze::options::UseAdjacentOverloadSignatures>>,
-<<<<<<< HEAD
+    #[doc = "Enforce that ARIA properties are valid for the roles that are supported by the element."]
+    #[serde(skip_serializing_if = "Option::is_none")]
+    pub use_aria_props_supported_by_role:
+        Option<RuleConfiguration<biome_js_analyze::options::UseAriaPropsSupportedByRole>>,
     #[doc = "Enforce declaring components only within modules that export React Components exclusively."]
     #[serde(skip_serializing_if = "Option::is_none")]
     pub use_component_export_only_modules:
         Option<RuleConfiguration<biome_js_analyze::options::UseComponentExportOnlyModules>>,
-=======
-    #[doc = "Enforce that ARIA properties are valid for the roles that are supported by the element."]
-    #[serde(skip_serializing_if = "Option::is_none")]
-    pub use_aria_props_supported_by_role:
-        Option<RuleConfiguration<biome_js_analyze::options::UseAriaPropsSupportedByRole>>,
->>>>>>> 61cedcf7
     #[doc = "Enforce the use of new for all builtins, except String, Number, Boolean, Symbol and BigInt."]
     #[serde(skip_serializing_if = "Option::is_none")]
     pub use_consistent_builtin_instantiation:
@@ -3161,11 +3158,8 @@
         "noValueAtRule",
         "noYodaExpression",
         "useAdjacentOverloadSignatures",
-<<<<<<< HEAD
+        "useAriaPropsSupportedByRole",
         "useComponentExportOnlyModules",
-=======
-        "useAriaPropsSupportedByRole",
->>>>>>> 61cedcf7
         "useConsistentBuiltinInstantiation",
         "useConsistentCurlyBraces",
         "useConsistentGridAreas",
@@ -3236,16 +3230,9 @@
         RuleFilter::Rule(Self::GROUP_NAME, Self::GROUP_RULES[28]),
         RuleFilter::Rule(Self::GROUP_NAME, Self::GROUP_RULES[29]),
         RuleFilter::Rule(Self::GROUP_NAME, Self::GROUP_RULES[30]),
-<<<<<<< HEAD
-        RuleFilter::Rule(Self::GROUP_NAME, Self::GROUP_RULES[31]),
-        RuleFilter::Rule(Self::GROUP_NAME, Self::GROUP_RULES[33]),
-        RuleFilter::Rule(Self::GROUP_NAME, Self::GROUP_RULES[45]),
-=======
         RuleFilter::Rule(Self::GROUP_NAME, Self::GROUP_RULES[32]),
         RuleFilter::Rule(Self::GROUP_NAME, Self::GROUP_RULES[38]),
-        RuleFilter::Rule(Self::GROUP_NAME, Self::GROUP_RULES[44]),
-        RuleFilter::Rule(Self::GROUP_NAME, Self::GROUP_RULES[47]),
->>>>>>> 61cedcf7
+        RuleFilter::Rule(Self::GROUP_NAME, Self::GROUP_RULES[45]),
         RuleFilter::Rule(Self::GROUP_NAME, Self::GROUP_RULES[48]),
         RuleFilter::Rule(Self::GROUP_NAME, Self::GROUP_RULES[49]),
         RuleFilter::Rule(Self::GROUP_NAME, Self::GROUP_RULES[53]),
@@ -4131,13 +4118,12 @@
                 .use_adjacent_overload_signatures
                 .as_ref()
                 .map(|conf| (conf.level(), conf.get_options())),
-<<<<<<< HEAD
+            "useAriaPropsSupportedByRole" => self
+                .use_aria_props_supported_by_role
+                .as_ref()
+                .map(|conf| (conf.level(), conf.get_options())),
             "useComponentExportOnlyModules" => self
                 .use_component_export_only_modules
-=======
-            "useAriaPropsSupportedByRole" => self
-                .use_aria_props_supported_by_role
->>>>>>> 61cedcf7
                 .as_ref()
                 .map(|conf| (conf.level(), conf.get_options())),
             "useConsistentBuiltinInstantiation" => self
