//! Generated file, do not edit by hand, see `xtask/codegen`

use crate::analyzer::{RuleConfiguration, RuleFixConfiguration, RulePlainConfiguration};
use biome_analyze::{options::RuleOptions, RuleFilter};
use biome_console::markup;
use biome_deserialize::{DeserializableValidator, DeserializationDiagnostic};
use biome_deserialize_macros::{Deserializable, Merge};
use biome_diagnostics::{Category, Severity};
use biome_rowan::TextRange;
use rustc_hash::FxHashSet;
#[cfg(feature = "schema")]
use schemars::JsonSchema;
use serde::{Deserialize, Serialize};
#[derive(
    Clone,
    Copy,
    Debug,
    Deserializable,
    Eq,
    Hash,
    Merge,
    Ord,
    PartialEq,
    PartialOrd,
    serde :: Deserialize,
    serde :: Serialize,
)]
#[cfg_attr(feature = "schema", derive(JsonSchema))]
#[serde(rename_all = "camelCase")]
pub enum RuleGroup {
    A11y,
    Complexity,
    Correctness,
    Nursery,
    Performance,
    Security,
    Style,
    Suspicious,
}
impl RuleGroup {
    pub const fn as_str(self) -> &'static str {
        match self {
            Self::A11y => A11y::GROUP_NAME,
            Self::Complexity => Complexity::GROUP_NAME,
            Self::Correctness => Correctness::GROUP_NAME,
            Self::Nursery => Nursery::GROUP_NAME,
            Self::Performance => Performance::GROUP_NAME,
            Self::Security => Security::GROUP_NAME,
            Self::Style => Style::GROUP_NAME,
            Self::Suspicious => Suspicious::GROUP_NAME,
        }
    }
}
impl std::str::FromStr for RuleGroup {
    type Err = &'static str;
    fn from_str(s: &str) -> Result<Self, Self::Err> {
        match s {
            A11y::GROUP_NAME => Ok(Self::A11y),
            Complexity::GROUP_NAME => Ok(Self::Complexity),
            Correctness::GROUP_NAME => Ok(Self::Correctness),
            Nursery::GROUP_NAME => Ok(Self::Nursery),
            Performance::GROUP_NAME => Ok(Self::Performance),
            Security::GROUP_NAME => Ok(Self::Security),
            Style::GROUP_NAME => Ok(Self::Style),
            Suspicious::GROUP_NAME => Ok(Self::Suspicious),
            _ => Err("This rule group doesn't exist."),
        }
    }
}
#[derive(Clone, Debug, Default, Deserialize, Deserializable, Eq, Merge, PartialEq, Serialize)]
#[deserializable(with_validator)]
#[cfg_attr(feature = "schema", derive(JsonSchema))]
#[serde(rename_all = "camelCase", deny_unknown_fields)]
pub struct Rules {
    #[doc = r" It enables the lint rules recommended by Biome. `true` by default."]
    #[serde(skip_serializing_if = "Option::is_none")]
    pub recommended: Option<bool>,
    #[doc = r" It enables ALL rules. The rules that belong to `nursery` won't be enabled."]
    #[serde(skip_serializing_if = "Option::is_none")]
    pub all: Option<bool>,
    #[deserializable(rename = "a11y")]
    #[serde(skip_serializing_if = "Option::is_none")]
    pub a11y: Option<A11y>,
    #[deserializable(rename = "complexity")]
    #[serde(skip_serializing_if = "Option::is_none")]
    pub complexity: Option<Complexity>,
    #[deserializable(rename = "correctness")]
    #[serde(skip_serializing_if = "Option::is_none")]
    pub correctness: Option<Correctness>,
    #[deserializable(rename = "nursery")]
    #[serde(skip_serializing_if = "Option::is_none")]
    pub nursery: Option<Nursery>,
    #[deserializable(rename = "performance")]
    #[serde(skip_serializing_if = "Option::is_none")]
    pub performance: Option<Performance>,
    #[deserializable(rename = "security")]
    #[serde(skip_serializing_if = "Option::is_none")]
    pub security: Option<Security>,
    #[deserializable(rename = "style")]
    #[serde(skip_serializing_if = "Option::is_none")]
    pub style: Option<Style>,
    #[deserializable(rename = "suspicious")]
    #[serde(skip_serializing_if = "Option::is_none")]
    pub suspicious: Option<Suspicious>,
}
impl DeserializableValidator for Rules {
    fn validate(
        &mut self,
        _name: &str,
        range: TextRange,
        diagnostics: &mut Vec<DeserializationDiagnostic>,
    ) -> bool {
        if self.recommended == Some(true) && self.all == Some(true) {
            diagnostics . push (DeserializationDiagnostic :: new (markup ! (< Emphasis > "'recommended'" < / Emphasis > " and " < Emphasis > "'all'" < / Emphasis > " can't be both " < Emphasis > "'true'" < / Emphasis > ". You should choose only one of them.")) . with_range (range) . with_note (markup ! ("Biome will fallback to its defaults for this section."))) ;
            return false;
        }
        true
    }
}
impl Rules {
    #[doc = r" Checks if the code coming from [biome_diagnostics::Diagnostic] corresponds to a rule."]
    #[doc = r" Usually the code is built like {group}/{rule_name}"]
    pub fn has_rule(group: RuleGroup, rule_name: &str) -> Option<&'static str> {
        match group {
            RuleGroup::A11y => A11y::has_rule(rule_name),
            RuleGroup::Complexity => Complexity::has_rule(rule_name),
            RuleGroup::Correctness => Correctness::has_rule(rule_name),
            RuleGroup::Nursery => Nursery::has_rule(rule_name),
            RuleGroup::Performance => Performance::has_rule(rule_name),
            RuleGroup::Security => Security::has_rule(rule_name),
            RuleGroup::Style => Style::has_rule(rule_name),
            RuleGroup::Suspicious => Suspicious::has_rule(rule_name),
        }
    }
    #[doc = r" Given a category coming from [Diagnostic](biome_diagnostics::Diagnostic), this function returns"]
    #[doc = r" the [Severity](biome_diagnostics::Severity) associated to the rule, if the configuration changed it."]
    #[doc = r" If the severity is off or not set, then the function returns the default severity of the rule:"]
    #[doc = r" [Severity::Error] for recommended rules and [Severity::Warning] for other rules."]
    #[doc = r""]
    #[doc = r" If not, the function returns [None]."]
    pub fn get_severity_from_code(&self, category: &Category) -> Option<Severity> {
        let mut split_code = category.name().split('/');
        let _lint = split_code.next();
        debug_assert_eq!(_lint, Some("lint"));
        let group = <RuleGroup as std::str::FromStr>::from_str(split_code.next()?).ok()?;
        let rule_name = split_code.next()?;
        let rule_name = Self::has_rule(group, rule_name)?;
        let severity = match group {
            RuleGroup::A11y => self
                .a11y
                .as_ref()
                .and_then(|group| group.get_rule_configuration(rule_name))
                .filter(|(level, _)| !matches!(level, RulePlainConfiguration::Off))
                .map_or_else(
                    || {
                        if A11y::is_recommended_rule(rule_name) {
                            Severity::Error
                        } else {
                            Severity::Warning
                        }
                    },
                    |(level, _)| level.into(),
                ),
            RuleGroup::Complexity => self
                .complexity
                .as_ref()
                .and_then(|group| group.get_rule_configuration(rule_name))
                .filter(|(level, _)| !matches!(level, RulePlainConfiguration::Off))
                .map_or_else(
                    || {
                        if Complexity::is_recommended_rule(rule_name) {
                            Severity::Error
                        } else {
                            Severity::Warning
                        }
                    },
                    |(level, _)| level.into(),
                ),
            RuleGroup::Correctness => self
                .correctness
                .as_ref()
                .and_then(|group| group.get_rule_configuration(rule_name))
                .filter(|(level, _)| !matches!(level, RulePlainConfiguration::Off))
                .map_or_else(
                    || {
                        if Correctness::is_recommended_rule(rule_name) {
                            Severity::Error
                        } else {
                            Severity::Warning
                        }
                    },
                    |(level, _)| level.into(),
                ),
            RuleGroup::Nursery => self
                .nursery
                .as_ref()
                .and_then(|group| group.get_rule_configuration(rule_name))
                .filter(|(level, _)| !matches!(level, RulePlainConfiguration::Off))
                .map_or_else(
                    || {
                        if Nursery::is_recommended_rule(rule_name) {
                            Severity::Error
                        } else {
                            Severity::Warning
                        }
                    },
                    |(level, _)| level.into(),
                ),
            RuleGroup::Performance => self
                .performance
                .as_ref()
                .and_then(|group| group.get_rule_configuration(rule_name))
                .filter(|(level, _)| !matches!(level, RulePlainConfiguration::Off))
                .map_or_else(
                    || {
                        if Performance::is_recommended_rule(rule_name) {
                            Severity::Error
                        } else {
                            Severity::Warning
                        }
                    },
                    |(level, _)| level.into(),
                ),
            RuleGroup::Security => self
                .security
                .as_ref()
                .and_then(|group| group.get_rule_configuration(rule_name))
                .filter(|(level, _)| !matches!(level, RulePlainConfiguration::Off))
                .map_or_else(
                    || {
                        if Security::is_recommended_rule(rule_name) {
                            Severity::Error
                        } else {
                            Severity::Warning
                        }
                    },
                    |(level, _)| level.into(),
                ),
            RuleGroup::Style => self
                .style
                .as_ref()
                .and_then(|group| group.get_rule_configuration(rule_name))
                .filter(|(level, _)| !matches!(level, RulePlainConfiguration::Off))
                .map_or_else(
                    || {
                        if Style::is_recommended_rule(rule_name) {
                            Severity::Error
                        } else {
                            Severity::Warning
                        }
                    },
                    |(level, _)| level.into(),
                ),
            RuleGroup::Suspicious => self
                .suspicious
                .as_ref()
                .and_then(|group| group.get_rule_configuration(rule_name))
                .filter(|(level, _)| !matches!(level, RulePlainConfiguration::Off))
                .map_or_else(
                    || {
                        if Suspicious::is_recommended_rule(rule_name) {
                            Severity::Error
                        } else {
                            Severity::Warning
                        }
                    },
                    |(level, _)| level.into(),
                ),
        };
        Some(severity)
    }
    #[doc = r" Ensure that `recommended` is set to `true` or implied."]
    pub fn set_recommended(&mut self) {
        if self.all != Some(true) && self.recommended == Some(false) {
            self.recommended = Some(true)
        }
        if let Some(group) = &mut self.a11y {
            group.recommended = None;
        }
        if let Some(group) = &mut self.complexity {
            group.recommended = None;
        }
        if let Some(group) = &mut self.correctness {
            group.recommended = None;
        }
        if let Some(group) = &mut self.nursery {
            group.recommended = None;
        }
        if let Some(group) = &mut self.performance {
            group.recommended = None;
        }
        if let Some(group) = &mut self.security {
            group.recommended = None;
        }
        if let Some(group) = &mut self.style {
            group.recommended = None;
        }
        if let Some(group) = &mut self.suspicious {
            group.recommended = None;
        }
    }
    pub(crate) const fn is_recommended_false(&self) -> bool {
        matches!(self.recommended, Some(false))
    }
    pub(crate) const fn is_all_true(&self) -> bool {
        matches!(self.all, Some(true))
    }
    #[doc = r" It returns the enabled rules by default."]
    #[doc = r""]
    #[doc = r" The enabled rules are calculated from the difference with the disabled rules."]
    pub fn as_enabled_rules(&self) -> FxHashSet<RuleFilter<'static>> {
        let mut enabled_rules = FxHashSet::default();
        let mut disabled_rules = FxHashSet::default();
        if let Some(group) = self.a11y.as_ref() {
            group.collect_preset_rules(
                self.is_all_true(),
                !self.is_recommended_false(),
                &mut enabled_rules,
            );
            enabled_rules.extend(&group.get_enabled_rules());
            disabled_rules.extend(&group.get_disabled_rules());
        } else if self.is_all_true() {
            enabled_rules.extend(A11y::all_rules_as_filters());
        } else if !self.is_recommended_false() {
            enabled_rules.extend(A11y::recommended_rules_as_filters());
        }
        if let Some(group) = self.complexity.as_ref() {
            group.collect_preset_rules(
                self.is_all_true(),
                !self.is_recommended_false(),
                &mut enabled_rules,
            );
            enabled_rules.extend(&group.get_enabled_rules());
            disabled_rules.extend(&group.get_disabled_rules());
        } else if self.is_all_true() {
            enabled_rules.extend(Complexity::all_rules_as_filters());
        } else if !self.is_recommended_false() {
            enabled_rules.extend(Complexity::recommended_rules_as_filters());
        }
        if let Some(group) = self.correctness.as_ref() {
            group.collect_preset_rules(
                self.is_all_true(),
                !self.is_recommended_false(),
                &mut enabled_rules,
            );
            enabled_rules.extend(&group.get_enabled_rules());
            disabled_rules.extend(&group.get_disabled_rules());
        } else if self.is_all_true() {
            enabled_rules.extend(Correctness::all_rules_as_filters());
        } else if !self.is_recommended_false() {
            enabled_rules.extend(Correctness::recommended_rules_as_filters());
        }
        if let Some(group) = self.nursery.as_ref() {
            group.collect_preset_rules(
                self.is_all_true() && biome_flags::is_unstable(),
                !self.is_recommended_false() && biome_flags::is_unstable(),
                &mut enabled_rules,
            );
            enabled_rules.extend(&group.get_enabled_rules());
            disabled_rules.extend(&group.get_disabled_rules());
        } else if self.is_all_true() && biome_flags::is_unstable() {
            enabled_rules.extend(Nursery::all_rules_as_filters());
        } else if !self.is_recommended_false() && biome_flags::is_unstable() {
            enabled_rules.extend(Nursery::recommended_rules_as_filters());
        }
        if let Some(group) = self.performance.as_ref() {
            group.collect_preset_rules(
                self.is_all_true(),
                !self.is_recommended_false(),
                &mut enabled_rules,
            );
            enabled_rules.extend(&group.get_enabled_rules());
            disabled_rules.extend(&group.get_disabled_rules());
        } else if self.is_all_true() {
            enabled_rules.extend(Performance::all_rules_as_filters());
        } else if !self.is_recommended_false() {
            enabled_rules.extend(Performance::recommended_rules_as_filters());
        }
        if let Some(group) = self.security.as_ref() {
            group.collect_preset_rules(
                self.is_all_true(),
                !self.is_recommended_false(),
                &mut enabled_rules,
            );
            enabled_rules.extend(&group.get_enabled_rules());
            disabled_rules.extend(&group.get_disabled_rules());
        } else if self.is_all_true() {
            enabled_rules.extend(Security::all_rules_as_filters());
        } else if !self.is_recommended_false() {
            enabled_rules.extend(Security::recommended_rules_as_filters());
        }
        if let Some(group) = self.style.as_ref() {
            group.collect_preset_rules(
                self.is_all_true(),
                !self.is_recommended_false(),
                &mut enabled_rules,
            );
            enabled_rules.extend(&group.get_enabled_rules());
            disabled_rules.extend(&group.get_disabled_rules());
        } else if self.is_all_true() {
            enabled_rules.extend(Style::all_rules_as_filters());
        } else if !self.is_recommended_false() {
            enabled_rules.extend(Style::recommended_rules_as_filters());
        }
        if let Some(group) = self.suspicious.as_ref() {
            group.collect_preset_rules(
                self.is_all_true(),
                !self.is_recommended_false(),
                &mut enabled_rules,
            );
            enabled_rules.extend(&group.get_enabled_rules());
            disabled_rules.extend(&group.get_disabled_rules());
        } else if self.is_all_true() {
            enabled_rules.extend(Suspicious::all_rules_as_filters());
        } else if !self.is_recommended_false() {
            enabled_rules.extend(Suspicious::recommended_rules_as_filters());
        }
        enabled_rules.difference(&disabled_rules).copied().collect()
    }
}
#[derive(Clone, Debug, Default, Deserialize, Deserializable, Eq, Merge, PartialEq, Serialize)]
#[deserializable(with_validator)]
#[cfg_attr(feature = "schema", derive(JsonSchema))]
#[serde(rename_all = "camelCase", default, deny_unknown_fields)]
#[doc = r" A list of rules that belong to this group"]
pub struct A11y {
    #[doc = r" It enables the recommended rules for this group"]
    #[serde(skip_serializing_if = "Option::is_none")]
    pub recommended: Option<bool>,
    #[doc = r" It enables ALL rules for this group."]
    #[serde(skip_serializing_if = "Option::is_none")]
    pub all: Option<bool>,
    #[doc = "Enforce that the accessKey attribute is not used on any HTML element."]
    #[serde(skip_serializing_if = "Option::is_none")]
    pub no_access_key: Option<RuleFixConfiguration<biome_js_analyze::options::NoAccessKey>>,
    #[doc = "Enforce that aria-hidden=\"true\" is not set on focusable elements."]
    #[serde(skip_serializing_if = "Option::is_none")]
    pub no_aria_hidden_on_focusable:
        Option<RuleFixConfiguration<biome_js_analyze::options::NoAriaHiddenOnFocusable>>,
    #[doc = "Enforce that elements that do not support ARIA roles, states, and properties do not have those attributes."]
    #[serde(skip_serializing_if = "Option::is_none")]
    pub no_aria_unsupported_elements:
        Option<RuleFixConfiguration<biome_js_analyze::options::NoAriaUnsupportedElements>>,
    #[doc = "Enforce that autoFocus prop is not used on elements."]
    #[serde(skip_serializing_if = "Option::is_none")]
    pub no_autofocus: Option<RuleFixConfiguration<biome_js_analyze::options::NoAutofocus>>,
    #[doc = "Disallow target=\"_blank\" attribute without rel=\"noreferrer\""]
    #[serde(skip_serializing_if = "Option::is_none")]
    pub no_blank_target: Option<RuleFixConfiguration<biome_js_analyze::options::NoBlankTarget>>,
    #[doc = "Enforces that no distracting elements are used."]
    #[serde(skip_serializing_if = "Option::is_none")]
    pub no_distracting_elements:
        Option<RuleFixConfiguration<biome_js_analyze::options::NoDistractingElements>>,
    #[doc = "The scope prop should be used only on \\<th> elements."]
    #[serde(skip_serializing_if = "Option::is_none")]
    pub no_header_scope: Option<RuleFixConfiguration<biome_js_analyze::options::NoHeaderScope>>,
    #[doc = "Enforce that non-interactive ARIA roles are not assigned to interactive HTML elements."]
    #[serde(skip_serializing_if = "Option::is_none")]
    pub no_interactive_element_to_noninteractive_role: Option<
        RuleFixConfiguration<biome_js_analyze::options::NoInteractiveElementToNoninteractiveRole>,
    >,
    #[doc = "Enforce that a label element or component has a text label and an associated input."]
    #[serde(skip_serializing_if = "Option::is_none")]
    pub no_label_without_control:
        Option<RuleConfiguration<biome_js_analyze::options::NoLabelWithoutControl>>,
    #[doc = "Enforce that interactive ARIA roles are not assigned to non-interactive HTML elements."]
    #[serde(skip_serializing_if = "Option::is_none")]
    pub no_noninteractive_element_to_interactive_role: Option<
        RuleFixConfiguration<biome_js_analyze::options::NoNoninteractiveElementToInteractiveRole>,
    >,
    #[doc = "Enforce that tabIndex is not assigned to non-interactive HTML elements."]
    #[serde(skip_serializing_if = "Option::is_none")]
    pub no_noninteractive_tabindex:
        Option<RuleFixConfiguration<biome_js_analyze::options::NoNoninteractiveTabindex>>,
    #[doc = "Prevent the usage of positive integers on tabIndex property"]
    #[serde(skip_serializing_if = "Option::is_none")]
    pub no_positive_tabindex:
        Option<RuleFixConfiguration<biome_js_analyze::options::NoPositiveTabindex>>,
    #[doc = "Enforce img alt prop does not contain the word \"image\", \"picture\", or \"photo\"."]
    #[serde(skip_serializing_if = "Option::is_none")]
    pub no_redundant_alt: Option<RuleConfiguration<biome_js_analyze::options::NoRedundantAlt>>,
    #[doc = "Enforce explicit role property is not the same as implicit/default role property on an element."]
    #[serde(skip_serializing_if = "Option::is_none")]
    pub no_redundant_roles:
        Option<RuleFixConfiguration<biome_js_analyze::options::NoRedundantRoles>>,
    #[doc = "Enforces the usage of the title element for the svg element."]
    #[serde(skip_serializing_if = "Option::is_none")]
    pub no_svg_without_title:
        Option<RuleConfiguration<biome_js_analyze::options::NoSvgWithoutTitle>>,
    #[doc = "Enforce that all elements that require alternative text have meaningful information to relay back to the end user."]
    #[serde(skip_serializing_if = "Option::is_none")]
    pub use_alt_text: Option<RuleConfiguration<biome_js_analyze::options::UseAltText>>,
    #[doc = "Enforce that anchors have content and that the content is accessible to screen readers."]
    #[serde(skip_serializing_if = "Option::is_none")]
    pub use_anchor_content:
        Option<RuleFixConfiguration<biome_js_analyze::options::UseAnchorContent>>,
    #[doc = "Enforce that tabIndex is assigned to non-interactive HTML elements with aria-activedescendant."]
    #[serde(skip_serializing_if = "Option::is_none")]
    pub use_aria_activedescendant_with_tabindex: Option<
        RuleFixConfiguration<biome_js_analyze::options::UseAriaActivedescendantWithTabindex>,
    >,
    #[doc = "Enforce that elements with ARIA roles must have all required ARIA attributes for that role."]
    #[serde(skip_serializing_if = "Option::is_none")]
    pub use_aria_props_for_role:
        Option<RuleConfiguration<biome_js_analyze::options::UseAriaPropsForRole>>,
    #[doc = "Enforces the usage of the attribute type for the element button"]
    #[serde(skip_serializing_if = "Option::is_none")]
    pub use_button_type: Option<RuleConfiguration<biome_js_analyze::options::UseButtonType>>,
    #[doc = "Elements with an interactive role and interaction handlers must be focusable."]
    #[serde(skip_serializing_if = "Option::is_none")]
    pub use_focusable_interactive:
        Option<RuleConfiguration<biome_js_analyze::options::UseFocusableInteractive>>,
    #[doc = "Disallow a missing generic family keyword within font families."]
    #[serde(skip_serializing_if = "Option::is_none")]
    pub use_generic_font_names:
        Option<RuleConfiguration<biome_css_analyze::options::UseGenericFontNames>>,
    #[doc = "Enforce that heading elements (h1, h2, etc.) have content and that the content is accessible to screen readers. Accessible means that it is not hidden using the aria-hidden prop."]
    #[serde(skip_serializing_if = "Option::is_none")]
    pub use_heading_content:
        Option<RuleConfiguration<biome_js_analyze::options::UseHeadingContent>>,
    #[doc = "Enforce that html element has lang attribute."]
    #[serde(skip_serializing_if = "Option::is_none")]
    pub use_html_lang: Option<RuleConfiguration<biome_js_analyze::options::UseHtmlLang>>,
    #[doc = "Enforces the usage of the attribute title for the element iframe."]
    #[serde(skip_serializing_if = "Option::is_none")]
    pub use_iframe_title: Option<RuleConfiguration<biome_js_analyze::options::UseIframeTitle>>,
    #[doc = "Enforce onClick is accompanied by at least one of the following: onKeyUp, onKeyDown, onKeyPress."]
    #[serde(skip_serializing_if = "Option::is_none")]
    pub use_key_with_click_events:
        Option<RuleConfiguration<biome_js_analyze::options::UseKeyWithClickEvents>>,
    #[doc = "Enforce onMouseOver / onMouseOut are accompanied by onFocus / onBlur."]
    #[serde(skip_serializing_if = "Option::is_none")]
    pub use_key_with_mouse_events:
        Option<RuleConfiguration<biome_js_analyze::options::UseKeyWithMouseEvents>>,
    #[doc = "Enforces that audio and video elements must have a track for captions."]
    #[serde(skip_serializing_if = "Option::is_none")]
    pub use_media_caption: Option<RuleConfiguration<biome_js_analyze::options::UseMediaCaption>>,
    #[doc = "It detects the use of role attributes in JSX elements and suggests using semantic elements instead."]
    #[serde(skip_serializing_if = "Option::is_none")]
    pub use_semantic_elements:
        Option<RuleConfiguration<biome_js_analyze::options::UseSemanticElements>>,
    #[doc = "Enforce that all anchors are valid, and they are navigable elements."]
    #[serde(skip_serializing_if = "Option::is_none")]
    pub use_valid_anchor: Option<RuleConfiguration<biome_js_analyze::options::UseValidAnchor>>,
    #[doc = "Ensures that ARIA properties aria-* are all valid."]
    #[serde(skip_serializing_if = "Option::is_none")]
    pub use_valid_aria_props:
        Option<RuleFixConfiguration<biome_js_analyze::options::UseValidAriaProps>>,
    #[doc = "Elements with ARIA roles must use a valid, non-abstract ARIA role."]
    #[serde(skip_serializing_if = "Option::is_none")]
    pub use_valid_aria_role:
        Option<RuleFixConfiguration<biome_js_analyze::options::UseValidAriaRole>>,
    #[doc = "Enforce that ARIA state and property values are valid."]
    #[serde(skip_serializing_if = "Option::is_none")]
    pub use_valid_aria_values:
        Option<RuleConfiguration<biome_js_analyze::options::UseValidAriaValues>>,
    #[doc = "Ensure that the attribute passed to the lang attribute is a correct ISO language and/or country."]
    #[serde(skip_serializing_if = "Option::is_none")]
    pub use_valid_lang: Option<RuleConfiguration<biome_js_analyze::options::UseValidLang>>,
}
impl DeserializableValidator for A11y {
    fn validate(
        &mut self,
        _name: &str,
        range: TextRange,
        diagnostics: &mut Vec<DeserializationDiagnostic>,
    ) -> bool {
        if self.recommended == Some(true) && self.all == Some(true) {
            diagnostics . push (DeserializationDiagnostic :: new (markup ! (< Emphasis > "'recommended'" < / Emphasis > " and " < Emphasis > "'all'" < / Emphasis > " can't be both " < Emphasis > "'true'" < / Emphasis > ". You should choose only one of them.")) . with_range (range) . with_note (markup ! ("Biome will fallback to its defaults for this section."))) ;
            return false;
        }
        true
    }
}
impl A11y {
    const GROUP_NAME: &'static str = "a11y";
    pub(crate) const GROUP_RULES: &'static [&'static str] = &[
        "noAccessKey",
        "noAriaHiddenOnFocusable",
        "noAriaUnsupportedElements",
        "noAutofocus",
        "noBlankTarget",
        "noDistractingElements",
        "noHeaderScope",
        "noInteractiveElementToNoninteractiveRole",
        "noLabelWithoutControl",
        "noNoninteractiveElementToInteractiveRole",
        "noNoninteractiveTabindex",
        "noPositiveTabindex",
        "noRedundantAlt",
        "noRedundantRoles",
        "noSvgWithoutTitle",
        "useAltText",
        "useAnchorContent",
        "useAriaActivedescendantWithTabindex",
        "useAriaPropsForRole",
        "useButtonType",
        "useFocusableInteractive",
        "useGenericFontNames",
        "useHeadingContent",
        "useHtmlLang",
        "useIframeTitle",
        "useKeyWithClickEvents",
        "useKeyWithMouseEvents",
        "useMediaCaption",
        "useSemanticElements",
        "useValidAnchor",
        "useValidAriaProps",
        "useValidAriaRole",
        "useValidAriaValues",
        "useValidLang",
    ];
    const RECOMMENDED_RULES: &'static [&'static str] = &[
        "noAccessKey",
        "noAriaHiddenOnFocusable",
        "noAriaUnsupportedElements",
        "noAutofocus",
        "noBlankTarget",
        "noDistractingElements",
        "noHeaderScope",
        "noInteractiveElementToNoninteractiveRole",
        "noLabelWithoutControl",
        "noNoninteractiveElementToInteractiveRole",
        "noNoninteractiveTabindex",
        "noPositiveTabindex",
        "noRedundantAlt",
        "noRedundantRoles",
        "noSvgWithoutTitle",
        "useAltText",
        "useAnchorContent",
        "useAriaActivedescendantWithTabindex",
        "useAriaPropsForRole",
        "useButtonType",
        "useFocusableInteractive",
        "useGenericFontNames",
        "useHeadingContent",
        "useHtmlLang",
        "useIframeTitle",
        "useKeyWithClickEvents",
        "useKeyWithMouseEvents",
        "useMediaCaption",
        "useSemanticElements",
        "useValidAnchor",
        "useValidAriaProps",
        "useValidAriaRole",
        "useValidAriaValues",
        "useValidLang",
    ];
    const RECOMMENDED_RULES_AS_FILTERS: &'static [RuleFilter<'static>] = &[
        RuleFilter::Rule(Self::GROUP_NAME, Self::GROUP_RULES[0]),
        RuleFilter::Rule(Self::GROUP_NAME, Self::GROUP_RULES[1]),
        RuleFilter::Rule(Self::GROUP_NAME, Self::GROUP_RULES[2]),
        RuleFilter::Rule(Self::GROUP_NAME, Self::GROUP_RULES[3]),
        RuleFilter::Rule(Self::GROUP_NAME, Self::GROUP_RULES[4]),
        RuleFilter::Rule(Self::GROUP_NAME, Self::GROUP_RULES[5]),
        RuleFilter::Rule(Self::GROUP_NAME, Self::GROUP_RULES[6]),
        RuleFilter::Rule(Self::GROUP_NAME, Self::GROUP_RULES[7]),
        RuleFilter::Rule(Self::GROUP_NAME, Self::GROUP_RULES[8]),
        RuleFilter::Rule(Self::GROUP_NAME, Self::GROUP_RULES[9]),
        RuleFilter::Rule(Self::GROUP_NAME, Self::GROUP_RULES[10]),
        RuleFilter::Rule(Self::GROUP_NAME, Self::GROUP_RULES[11]),
        RuleFilter::Rule(Self::GROUP_NAME, Self::GROUP_RULES[12]),
        RuleFilter::Rule(Self::GROUP_NAME, Self::GROUP_RULES[13]),
        RuleFilter::Rule(Self::GROUP_NAME, Self::GROUP_RULES[14]),
        RuleFilter::Rule(Self::GROUP_NAME, Self::GROUP_RULES[15]),
        RuleFilter::Rule(Self::GROUP_NAME, Self::GROUP_RULES[16]),
        RuleFilter::Rule(Self::GROUP_NAME, Self::GROUP_RULES[17]),
        RuleFilter::Rule(Self::GROUP_NAME, Self::GROUP_RULES[18]),
        RuleFilter::Rule(Self::GROUP_NAME, Self::GROUP_RULES[19]),
        RuleFilter::Rule(Self::GROUP_NAME, Self::GROUP_RULES[20]),
        RuleFilter::Rule(Self::GROUP_NAME, Self::GROUP_RULES[21]),
        RuleFilter::Rule(Self::GROUP_NAME, Self::GROUP_RULES[22]),
        RuleFilter::Rule(Self::GROUP_NAME, Self::GROUP_RULES[23]),
        RuleFilter::Rule(Self::GROUP_NAME, Self::GROUP_RULES[24]),
        RuleFilter::Rule(Self::GROUP_NAME, Self::GROUP_RULES[25]),
        RuleFilter::Rule(Self::GROUP_NAME, Self::GROUP_RULES[26]),
        RuleFilter::Rule(Self::GROUP_NAME, Self::GROUP_RULES[27]),
        RuleFilter::Rule(Self::GROUP_NAME, Self::GROUP_RULES[28]),
        RuleFilter::Rule(Self::GROUP_NAME, Self::GROUP_RULES[29]),
        RuleFilter::Rule(Self::GROUP_NAME, Self::GROUP_RULES[30]),
        RuleFilter::Rule(Self::GROUP_NAME, Self::GROUP_RULES[31]),
        RuleFilter::Rule(Self::GROUP_NAME, Self::GROUP_RULES[32]),
        RuleFilter::Rule(Self::GROUP_NAME, Self::GROUP_RULES[33]),
    ];
    const ALL_RULES_AS_FILTERS: &'static [RuleFilter<'static>] = &[
        RuleFilter::Rule(Self::GROUP_NAME, Self::GROUP_RULES[0]),
        RuleFilter::Rule(Self::GROUP_NAME, Self::GROUP_RULES[1]),
        RuleFilter::Rule(Self::GROUP_NAME, Self::GROUP_RULES[2]),
        RuleFilter::Rule(Self::GROUP_NAME, Self::GROUP_RULES[3]),
        RuleFilter::Rule(Self::GROUP_NAME, Self::GROUP_RULES[4]),
        RuleFilter::Rule(Self::GROUP_NAME, Self::GROUP_RULES[5]),
        RuleFilter::Rule(Self::GROUP_NAME, Self::GROUP_RULES[6]),
        RuleFilter::Rule(Self::GROUP_NAME, Self::GROUP_RULES[7]),
        RuleFilter::Rule(Self::GROUP_NAME, Self::GROUP_RULES[8]),
        RuleFilter::Rule(Self::GROUP_NAME, Self::GROUP_RULES[9]),
        RuleFilter::Rule(Self::GROUP_NAME, Self::GROUP_RULES[10]),
        RuleFilter::Rule(Self::GROUP_NAME, Self::GROUP_RULES[11]),
        RuleFilter::Rule(Self::GROUP_NAME, Self::GROUP_RULES[12]),
        RuleFilter::Rule(Self::GROUP_NAME, Self::GROUP_RULES[13]),
        RuleFilter::Rule(Self::GROUP_NAME, Self::GROUP_RULES[14]),
        RuleFilter::Rule(Self::GROUP_NAME, Self::GROUP_RULES[15]),
        RuleFilter::Rule(Self::GROUP_NAME, Self::GROUP_RULES[16]),
        RuleFilter::Rule(Self::GROUP_NAME, Self::GROUP_RULES[17]),
        RuleFilter::Rule(Self::GROUP_NAME, Self::GROUP_RULES[18]),
        RuleFilter::Rule(Self::GROUP_NAME, Self::GROUP_RULES[19]),
        RuleFilter::Rule(Self::GROUP_NAME, Self::GROUP_RULES[20]),
        RuleFilter::Rule(Self::GROUP_NAME, Self::GROUP_RULES[21]),
        RuleFilter::Rule(Self::GROUP_NAME, Self::GROUP_RULES[22]),
        RuleFilter::Rule(Self::GROUP_NAME, Self::GROUP_RULES[23]),
        RuleFilter::Rule(Self::GROUP_NAME, Self::GROUP_RULES[24]),
        RuleFilter::Rule(Self::GROUP_NAME, Self::GROUP_RULES[25]),
        RuleFilter::Rule(Self::GROUP_NAME, Self::GROUP_RULES[26]),
        RuleFilter::Rule(Self::GROUP_NAME, Self::GROUP_RULES[27]),
        RuleFilter::Rule(Self::GROUP_NAME, Self::GROUP_RULES[28]),
        RuleFilter::Rule(Self::GROUP_NAME, Self::GROUP_RULES[29]),
        RuleFilter::Rule(Self::GROUP_NAME, Self::GROUP_RULES[30]),
        RuleFilter::Rule(Self::GROUP_NAME, Self::GROUP_RULES[31]),
        RuleFilter::Rule(Self::GROUP_NAME, Self::GROUP_RULES[32]),
        RuleFilter::Rule(Self::GROUP_NAME, Self::GROUP_RULES[33]),
    ];
    #[doc = r" Retrieves the recommended rules"]
    pub(crate) fn is_recommended_true(&self) -> bool {
        matches!(self.recommended, Some(true))
    }
    pub(crate) fn is_recommended_unset(&self) -> bool {
        self.recommended.is_none()
    }
    pub(crate) fn is_all_true(&self) -> bool {
        matches!(self.all, Some(true))
    }
    pub(crate) fn is_all_unset(&self) -> bool {
        self.all.is_none()
    }
    pub(crate) fn get_enabled_rules(&self) -> FxHashSet<RuleFilter<'static>> {
        let mut index_set = FxHashSet::default();
        if let Some(rule) = self.no_access_key.as_ref() {
            if rule.is_enabled() {
                index_set.insert(RuleFilter::Rule(Self::GROUP_NAME, Self::GROUP_RULES[0]));
            }
        }
        if let Some(rule) = self.no_aria_hidden_on_focusable.as_ref() {
            if rule.is_enabled() {
                index_set.insert(RuleFilter::Rule(Self::GROUP_NAME, Self::GROUP_RULES[1]));
            }
        }
        if let Some(rule) = self.no_aria_unsupported_elements.as_ref() {
            if rule.is_enabled() {
                index_set.insert(RuleFilter::Rule(Self::GROUP_NAME, Self::GROUP_RULES[2]));
            }
        }
        if let Some(rule) = self.no_autofocus.as_ref() {
            if rule.is_enabled() {
                index_set.insert(RuleFilter::Rule(Self::GROUP_NAME, Self::GROUP_RULES[3]));
            }
        }
        if let Some(rule) = self.no_blank_target.as_ref() {
            if rule.is_enabled() {
                index_set.insert(RuleFilter::Rule(Self::GROUP_NAME, Self::GROUP_RULES[4]));
            }
        }
        if let Some(rule) = self.no_distracting_elements.as_ref() {
            if rule.is_enabled() {
                index_set.insert(RuleFilter::Rule(Self::GROUP_NAME, Self::GROUP_RULES[5]));
            }
        }
        if let Some(rule) = self.no_header_scope.as_ref() {
            if rule.is_enabled() {
                index_set.insert(RuleFilter::Rule(Self::GROUP_NAME, Self::GROUP_RULES[6]));
            }
        }
        if let Some(rule) = self.no_interactive_element_to_noninteractive_role.as_ref() {
            if rule.is_enabled() {
                index_set.insert(RuleFilter::Rule(Self::GROUP_NAME, Self::GROUP_RULES[7]));
            }
        }
        if let Some(rule) = self.no_label_without_control.as_ref() {
            if rule.is_enabled() {
                index_set.insert(RuleFilter::Rule(Self::GROUP_NAME, Self::GROUP_RULES[8]));
            }
        }
        if let Some(rule) = self.no_noninteractive_element_to_interactive_role.as_ref() {
            if rule.is_enabled() {
                index_set.insert(RuleFilter::Rule(Self::GROUP_NAME, Self::GROUP_RULES[9]));
            }
        }
        if let Some(rule) = self.no_noninteractive_tabindex.as_ref() {
            if rule.is_enabled() {
                index_set.insert(RuleFilter::Rule(Self::GROUP_NAME, Self::GROUP_RULES[10]));
            }
        }
        if let Some(rule) = self.no_positive_tabindex.as_ref() {
            if rule.is_enabled() {
                index_set.insert(RuleFilter::Rule(Self::GROUP_NAME, Self::GROUP_RULES[11]));
            }
        }
        if let Some(rule) = self.no_redundant_alt.as_ref() {
            if rule.is_enabled() {
                index_set.insert(RuleFilter::Rule(Self::GROUP_NAME, Self::GROUP_RULES[12]));
            }
        }
        if let Some(rule) = self.no_redundant_roles.as_ref() {
            if rule.is_enabled() {
                index_set.insert(RuleFilter::Rule(Self::GROUP_NAME, Self::GROUP_RULES[13]));
            }
        }
        if let Some(rule) = self.no_svg_without_title.as_ref() {
            if rule.is_enabled() {
                index_set.insert(RuleFilter::Rule(Self::GROUP_NAME, Self::GROUP_RULES[14]));
            }
        }
        if let Some(rule) = self.use_alt_text.as_ref() {
            if rule.is_enabled() {
                index_set.insert(RuleFilter::Rule(Self::GROUP_NAME, Self::GROUP_RULES[15]));
            }
        }
        if let Some(rule) = self.use_anchor_content.as_ref() {
            if rule.is_enabled() {
                index_set.insert(RuleFilter::Rule(Self::GROUP_NAME, Self::GROUP_RULES[16]));
            }
        }
        if let Some(rule) = self.use_aria_activedescendant_with_tabindex.as_ref() {
            if rule.is_enabled() {
                index_set.insert(RuleFilter::Rule(Self::GROUP_NAME, Self::GROUP_RULES[17]));
            }
        }
        if let Some(rule) = self.use_aria_props_for_role.as_ref() {
            if rule.is_enabled() {
                index_set.insert(RuleFilter::Rule(Self::GROUP_NAME, Self::GROUP_RULES[18]));
            }
        }
        if let Some(rule) = self.use_button_type.as_ref() {
            if rule.is_enabled() {
                index_set.insert(RuleFilter::Rule(Self::GROUP_NAME, Self::GROUP_RULES[19]));
            }
        }
        if let Some(rule) = self.use_focusable_interactive.as_ref() {
            if rule.is_enabled() {
                index_set.insert(RuleFilter::Rule(Self::GROUP_NAME, Self::GROUP_RULES[20]));
            }
        }
        if let Some(rule) = self.use_generic_font_names.as_ref() {
            if rule.is_enabled() {
                index_set.insert(RuleFilter::Rule(Self::GROUP_NAME, Self::GROUP_RULES[21]));
            }
        }
        if let Some(rule) = self.use_heading_content.as_ref() {
            if rule.is_enabled() {
                index_set.insert(RuleFilter::Rule(Self::GROUP_NAME, Self::GROUP_RULES[22]));
            }
        }
        if let Some(rule) = self.use_html_lang.as_ref() {
            if rule.is_enabled() {
                index_set.insert(RuleFilter::Rule(Self::GROUP_NAME, Self::GROUP_RULES[23]));
            }
        }
        if let Some(rule) = self.use_iframe_title.as_ref() {
            if rule.is_enabled() {
                index_set.insert(RuleFilter::Rule(Self::GROUP_NAME, Self::GROUP_RULES[24]));
            }
        }
        if let Some(rule) = self.use_key_with_click_events.as_ref() {
            if rule.is_enabled() {
                index_set.insert(RuleFilter::Rule(Self::GROUP_NAME, Self::GROUP_RULES[25]));
            }
        }
        if let Some(rule) = self.use_key_with_mouse_events.as_ref() {
            if rule.is_enabled() {
                index_set.insert(RuleFilter::Rule(Self::GROUP_NAME, Self::GROUP_RULES[26]));
            }
        }
        if let Some(rule) = self.use_media_caption.as_ref() {
            if rule.is_enabled() {
                index_set.insert(RuleFilter::Rule(Self::GROUP_NAME, Self::GROUP_RULES[27]));
            }
        }
        if let Some(rule) = self.use_semantic_elements.as_ref() {
            if rule.is_enabled() {
                index_set.insert(RuleFilter::Rule(Self::GROUP_NAME, Self::GROUP_RULES[28]));
            }
        }
        if let Some(rule) = self.use_valid_anchor.as_ref() {
            if rule.is_enabled() {
                index_set.insert(RuleFilter::Rule(Self::GROUP_NAME, Self::GROUP_RULES[29]));
            }
        }
        if let Some(rule) = self.use_valid_aria_props.as_ref() {
            if rule.is_enabled() {
                index_set.insert(RuleFilter::Rule(Self::GROUP_NAME, Self::GROUP_RULES[30]));
            }
        }
        if let Some(rule) = self.use_valid_aria_role.as_ref() {
            if rule.is_enabled() {
                index_set.insert(RuleFilter::Rule(Self::GROUP_NAME, Self::GROUP_RULES[31]));
            }
        }
        if let Some(rule) = self.use_valid_aria_values.as_ref() {
            if rule.is_enabled() {
                index_set.insert(RuleFilter::Rule(Self::GROUP_NAME, Self::GROUP_RULES[32]));
            }
        }
        if let Some(rule) = self.use_valid_lang.as_ref() {
            if rule.is_enabled() {
                index_set.insert(RuleFilter::Rule(Self::GROUP_NAME, Self::GROUP_RULES[33]));
            }
        }
        index_set
    }
    pub(crate) fn get_disabled_rules(&self) -> FxHashSet<RuleFilter<'static>> {
        let mut index_set = FxHashSet::default();
        if let Some(rule) = self.no_access_key.as_ref() {
            if rule.is_disabled() {
                index_set.insert(RuleFilter::Rule(Self::GROUP_NAME, Self::GROUP_RULES[0]));
            }
        }
        if let Some(rule) = self.no_aria_hidden_on_focusable.as_ref() {
            if rule.is_disabled() {
                index_set.insert(RuleFilter::Rule(Self::GROUP_NAME, Self::GROUP_RULES[1]));
            }
        }
        if let Some(rule) = self.no_aria_unsupported_elements.as_ref() {
            if rule.is_disabled() {
                index_set.insert(RuleFilter::Rule(Self::GROUP_NAME, Self::GROUP_RULES[2]));
            }
        }
        if let Some(rule) = self.no_autofocus.as_ref() {
            if rule.is_disabled() {
                index_set.insert(RuleFilter::Rule(Self::GROUP_NAME, Self::GROUP_RULES[3]));
            }
        }
        if let Some(rule) = self.no_blank_target.as_ref() {
            if rule.is_disabled() {
                index_set.insert(RuleFilter::Rule(Self::GROUP_NAME, Self::GROUP_RULES[4]));
            }
        }
        if let Some(rule) = self.no_distracting_elements.as_ref() {
            if rule.is_disabled() {
                index_set.insert(RuleFilter::Rule(Self::GROUP_NAME, Self::GROUP_RULES[5]));
            }
        }
        if let Some(rule) = self.no_header_scope.as_ref() {
            if rule.is_disabled() {
                index_set.insert(RuleFilter::Rule(Self::GROUP_NAME, Self::GROUP_RULES[6]));
            }
        }
        if let Some(rule) = self.no_interactive_element_to_noninteractive_role.as_ref() {
            if rule.is_disabled() {
                index_set.insert(RuleFilter::Rule(Self::GROUP_NAME, Self::GROUP_RULES[7]));
            }
        }
        if let Some(rule) = self.no_label_without_control.as_ref() {
            if rule.is_disabled() {
                index_set.insert(RuleFilter::Rule(Self::GROUP_NAME, Self::GROUP_RULES[8]));
            }
        }
        if let Some(rule) = self.no_noninteractive_element_to_interactive_role.as_ref() {
            if rule.is_disabled() {
                index_set.insert(RuleFilter::Rule(Self::GROUP_NAME, Self::GROUP_RULES[9]));
            }
        }
        if let Some(rule) = self.no_noninteractive_tabindex.as_ref() {
            if rule.is_disabled() {
                index_set.insert(RuleFilter::Rule(Self::GROUP_NAME, Self::GROUP_RULES[10]));
            }
        }
        if let Some(rule) = self.no_positive_tabindex.as_ref() {
            if rule.is_disabled() {
                index_set.insert(RuleFilter::Rule(Self::GROUP_NAME, Self::GROUP_RULES[11]));
            }
        }
        if let Some(rule) = self.no_redundant_alt.as_ref() {
            if rule.is_disabled() {
                index_set.insert(RuleFilter::Rule(Self::GROUP_NAME, Self::GROUP_RULES[12]));
            }
        }
        if let Some(rule) = self.no_redundant_roles.as_ref() {
            if rule.is_disabled() {
                index_set.insert(RuleFilter::Rule(Self::GROUP_NAME, Self::GROUP_RULES[13]));
            }
        }
        if let Some(rule) = self.no_svg_without_title.as_ref() {
            if rule.is_disabled() {
                index_set.insert(RuleFilter::Rule(Self::GROUP_NAME, Self::GROUP_RULES[14]));
            }
        }
        if let Some(rule) = self.use_alt_text.as_ref() {
            if rule.is_disabled() {
                index_set.insert(RuleFilter::Rule(Self::GROUP_NAME, Self::GROUP_RULES[15]));
            }
        }
        if let Some(rule) = self.use_anchor_content.as_ref() {
            if rule.is_disabled() {
                index_set.insert(RuleFilter::Rule(Self::GROUP_NAME, Self::GROUP_RULES[16]));
            }
        }
        if let Some(rule) = self.use_aria_activedescendant_with_tabindex.as_ref() {
            if rule.is_disabled() {
                index_set.insert(RuleFilter::Rule(Self::GROUP_NAME, Self::GROUP_RULES[17]));
            }
        }
        if let Some(rule) = self.use_aria_props_for_role.as_ref() {
            if rule.is_disabled() {
                index_set.insert(RuleFilter::Rule(Self::GROUP_NAME, Self::GROUP_RULES[18]));
            }
        }
        if let Some(rule) = self.use_button_type.as_ref() {
            if rule.is_disabled() {
                index_set.insert(RuleFilter::Rule(Self::GROUP_NAME, Self::GROUP_RULES[19]));
            }
        }
        if let Some(rule) = self.use_focusable_interactive.as_ref() {
            if rule.is_disabled() {
                index_set.insert(RuleFilter::Rule(Self::GROUP_NAME, Self::GROUP_RULES[20]));
            }
        }
        if let Some(rule) = self.use_generic_font_names.as_ref() {
            if rule.is_disabled() {
                index_set.insert(RuleFilter::Rule(Self::GROUP_NAME, Self::GROUP_RULES[21]));
            }
        }
        if let Some(rule) = self.use_heading_content.as_ref() {
            if rule.is_disabled() {
                index_set.insert(RuleFilter::Rule(Self::GROUP_NAME, Self::GROUP_RULES[22]));
            }
        }
        if let Some(rule) = self.use_html_lang.as_ref() {
            if rule.is_disabled() {
                index_set.insert(RuleFilter::Rule(Self::GROUP_NAME, Self::GROUP_RULES[23]));
            }
        }
        if let Some(rule) = self.use_iframe_title.as_ref() {
            if rule.is_disabled() {
                index_set.insert(RuleFilter::Rule(Self::GROUP_NAME, Self::GROUP_RULES[24]));
            }
        }
        if let Some(rule) = self.use_key_with_click_events.as_ref() {
            if rule.is_disabled() {
                index_set.insert(RuleFilter::Rule(Self::GROUP_NAME, Self::GROUP_RULES[25]));
            }
        }
        if let Some(rule) = self.use_key_with_mouse_events.as_ref() {
            if rule.is_disabled() {
                index_set.insert(RuleFilter::Rule(Self::GROUP_NAME, Self::GROUP_RULES[26]));
            }
        }
        if let Some(rule) = self.use_media_caption.as_ref() {
            if rule.is_disabled() {
                index_set.insert(RuleFilter::Rule(Self::GROUP_NAME, Self::GROUP_RULES[27]));
            }
        }
        if let Some(rule) = self.use_semantic_elements.as_ref() {
            if rule.is_disabled() {
                index_set.insert(RuleFilter::Rule(Self::GROUP_NAME, Self::GROUP_RULES[28]));
            }
        }
        if let Some(rule) = self.use_valid_anchor.as_ref() {
            if rule.is_disabled() {
                index_set.insert(RuleFilter::Rule(Self::GROUP_NAME, Self::GROUP_RULES[29]));
            }
        }
        if let Some(rule) = self.use_valid_aria_props.as_ref() {
            if rule.is_disabled() {
                index_set.insert(RuleFilter::Rule(Self::GROUP_NAME, Self::GROUP_RULES[30]));
            }
        }
        if let Some(rule) = self.use_valid_aria_role.as_ref() {
            if rule.is_disabled() {
                index_set.insert(RuleFilter::Rule(Self::GROUP_NAME, Self::GROUP_RULES[31]));
            }
        }
        if let Some(rule) = self.use_valid_aria_values.as_ref() {
            if rule.is_disabled() {
                index_set.insert(RuleFilter::Rule(Self::GROUP_NAME, Self::GROUP_RULES[32]));
            }
        }
        if let Some(rule) = self.use_valid_lang.as_ref() {
            if rule.is_disabled() {
                index_set.insert(RuleFilter::Rule(Self::GROUP_NAME, Self::GROUP_RULES[33]));
            }
        }
        index_set
    }
    #[doc = r" Checks if, given a rule name, matches one of the rules contained in this category"]
    pub(crate) fn has_rule(rule_name: &str) -> Option<&'static str> {
        Some(Self::GROUP_RULES[Self::GROUP_RULES.binary_search(&rule_name).ok()?])
    }
    #[doc = r" Checks if, given a rule name, it is marked as recommended"]
    pub(crate) fn is_recommended_rule(rule_name: &str) -> bool {
        Self::RECOMMENDED_RULES.contains(&rule_name)
    }
    pub(crate) fn recommended_rules_as_filters() -> &'static [RuleFilter<'static>] {
        Self::RECOMMENDED_RULES_AS_FILTERS
    }
    pub(crate) fn all_rules_as_filters() -> &'static [RuleFilter<'static>] {
        Self::ALL_RULES_AS_FILTERS
    }
    #[doc = r" Select preset rules"]
    pub(crate) fn collect_preset_rules(
        &self,
        parent_is_all: bool,
        parent_is_recommended: bool,
        enabled_rules: &mut FxHashSet<RuleFilter<'static>>,
    ) {
        if self.is_all_true() || self.is_all_unset() && parent_is_all {
            enabled_rules.extend(Self::all_rules_as_filters());
        } else if self.is_recommended_true()
            || self.is_recommended_unset() && self.is_all_unset() && parent_is_recommended
        {
            enabled_rules.extend(Self::recommended_rules_as_filters());
        }
    }
    pub(crate) fn get_rule_configuration(
        &self,
        rule_name: &str,
    ) -> Option<(RulePlainConfiguration, Option<RuleOptions>)> {
        match rule_name {
            "noAccessKey" => self
                .no_access_key
                .as_ref()
                .map(|conf| (conf.level(), conf.get_options())),
            "noAriaHiddenOnFocusable" => self
                .no_aria_hidden_on_focusable
                .as_ref()
                .map(|conf| (conf.level(), conf.get_options())),
            "noAriaUnsupportedElements" => self
                .no_aria_unsupported_elements
                .as_ref()
                .map(|conf| (conf.level(), conf.get_options())),
            "noAutofocus" => self
                .no_autofocus
                .as_ref()
                .map(|conf| (conf.level(), conf.get_options())),
            "noBlankTarget" => self
                .no_blank_target
                .as_ref()
                .map(|conf| (conf.level(), conf.get_options())),
            "noDistractingElements" => self
                .no_distracting_elements
                .as_ref()
                .map(|conf| (conf.level(), conf.get_options())),
            "noHeaderScope" => self
                .no_header_scope
                .as_ref()
                .map(|conf| (conf.level(), conf.get_options())),
            "noInteractiveElementToNoninteractiveRole" => self
                .no_interactive_element_to_noninteractive_role
                .as_ref()
                .map(|conf| (conf.level(), conf.get_options())),
            "noLabelWithoutControl" => self
                .no_label_without_control
                .as_ref()
                .map(|conf| (conf.level(), conf.get_options())),
            "noNoninteractiveElementToInteractiveRole" => self
                .no_noninteractive_element_to_interactive_role
                .as_ref()
                .map(|conf| (conf.level(), conf.get_options())),
            "noNoninteractiveTabindex" => self
                .no_noninteractive_tabindex
                .as_ref()
                .map(|conf| (conf.level(), conf.get_options())),
            "noPositiveTabindex" => self
                .no_positive_tabindex
                .as_ref()
                .map(|conf| (conf.level(), conf.get_options())),
            "noRedundantAlt" => self
                .no_redundant_alt
                .as_ref()
                .map(|conf| (conf.level(), conf.get_options())),
            "noRedundantRoles" => self
                .no_redundant_roles
                .as_ref()
                .map(|conf| (conf.level(), conf.get_options())),
            "noSvgWithoutTitle" => self
                .no_svg_without_title
                .as_ref()
                .map(|conf| (conf.level(), conf.get_options())),
            "useAltText" => self
                .use_alt_text
                .as_ref()
                .map(|conf| (conf.level(), conf.get_options())),
            "useAnchorContent" => self
                .use_anchor_content
                .as_ref()
                .map(|conf| (conf.level(), conf.get_options())),
            "useAriaActivedescendantWithTabindex" => self
                .use_aria_activedescendant_with_tabindex
                .as_ref()
                .map(|conf| (conf.level(), conf.get_options())),
            "useAriaPropsForRole" => self
                .use_aria_props_for_role
                .as_ref()
                .map(|conf| (conf.level(), conf.get_options())),
            "useButtonType" => self
                .use_button_type
                .as_ref()
                .map(|conf| (conf.level(), conf.get_options())),
            "useFocusableInteractive" => self
                .use_focusable_interactive
                .as_ref()
                .map(|conf| (conf.level(), conf.get_options())),
            "useGenericFontNames" => self
                .use_generic_font_names
                .as_ref()
                .map(|conf| (conf.level(), conf.get_options())),
            "useHeadingContent" => self
                .use_heading_content
                .as_ref()
                .map(|conf| (conf.level(), conf.get_options())),
            "useHtmlLang" => self
                .use_html_lang
                .as_ref()
                .map(|conf| (conf.level(), conf.get_options())),
            "useIframeTitle" => self
                .use_iframe_title
                .as_ref()
                .map(|conf| (conf.level(), conf.get_options())),
            "useKeyWithClickEvents" => self
                .use_key_with_click_events
                .as_ref()
                .map(|conf| (conf.level(), conf.get_options())),
            "useKeyWithMouseEvents" => self
                .use_key_with_mouse_events
                .as_ref()
                .map(|conf| (conf.level(), conf.get_options())),
            "useMediaCaption" => self
                .use_media_caption
                .as_ref()
                .map(|conf| (conf.level(), conf.get_options())),
            "useSemanticElements" => self
                .use_semantic_elements
                .as_ref()
                .map(|conf| (conf.level(), conf.get_options())),
            "useValidAnchor" => self
                .use_valid_anchor
                .as_ref()
                .map(|conf| (conf.level(), conf.get_options())),
            "useValidAriaProps" => self
                .use_valid_aria_props
                .as_ref()
                .map(|conf| (conf.level(), conf.get_options())),
            "useValidAriaRole" => self
                .use_valid_aria_role
                .as_ref()
                .map(|conf| (conf.level(), conf.get_options())),
            "useValidAriaValues" => self
                .use_valid_aria_values
                .as_ref()
                .map(|conf| (conf.level(), conf.get_options())),
            "useValidLang" => self
                .use_valid_lang
                .as_ref()
                .map(|conf| (conf.level(), conf.get_options())),
            _ => None,
        }
    }
}
#[derive(Clone, Debug, Default, Deserialize, Deserializable, Eq, Merge, PartialEq, Serialize)]
#[deserializable(with_validator)]
#[cfg_attr(feature = "schema", derive(JsonSchema))]
#[serde(rename_all = "camelCase", default, deny_unknown_fields)]
#[doc = r" A list of rules that belong to this group"]
pub struct Complexity {
    #[doc = r" It enables the recommended rules for this group"]
    #[serde(skip_serializing_if = "Option::is_none")]
    pub recommended: Option<bool>,
    #[doc = r" It enables ALL rules for this group."]
    #[serde(skip_serializing_if = "Option::is_none")]
    pub all: Option<bool>,
    #[doc = "Disallow primitive type aliases and misleading types."]
    #[serde(skip_serializing_if = "Option::is_none")]
    pub no_banned_types: Option<RuleFixConfiguration<biome_js_analyze::options::NoBannedTypes>>,
    #[doc = "Disallow empty type parameters in type aliases and interfaces."]
    #[serde(skip_serializing_if = "Option::is_none")]
    pub no_empty_type_parameters:
        Option<RuleConfiguration<biome_js_analyze::options::NoEmptyTypeParameters>>,
    #[doc = "Disallow functions that exceed a given Cognitive Complexity score."]
    #[serde(skip_serializing_if = "Option::is_none")]
    pub no_excessive_cognitive_complexity:
        Option<RuleConfiguration<biome_js_analyze::options::NoExcessiveCognitiveComplexity>>,
    #[doc = "This rule enforces a maximum depth to nested describe() in test files."]
    #[serde(skip_serializing_if = "Option::is_none")]
    pub no_excessive_nested_test_suites:
        Option<RuleConfiguration<biome_js_analyze::options::NoExcessiveNestedTestSuites>>,
    #[doc = "Disallow unnecessary boolean casts"]
    #[serde(skip_serializing_if = "Option::is_none")]
    pub no_extra_boolean_cast:
        Option<RuleFixConfiguration<biome_js_analyze::options::NoExtraBooleanCast>>,
    #[doc = "Prefer for...of statement instead of Array.forEach."]
    #[serde(skip_serializing_if = "Option::is_none")]
    pub no_for_each: Option<RuleConfiguration<biome_js_analyze::options::NoForEach>>,
    #[doc = "Disallow unclear usage of consecutive space characters in regular expression literals"]
    #[serde(skip_serializing_if = "Option::is_none")]
    pub no_multiple_spaces_in_regular_expression_literals: Option<
        RuleFixConfiguration<
            biome_js_analyze::options::NoMultipleSpacesInRegularExpressionLiterals,
        >,
    >,
    #[doc = "This rule reports when a class has no non-static members, such as for a class used exclusively as a static namespace."]
    #[serde(skip_serializing_if = "Option::is_none")]
    pub no_static_only_class:
        Option<RuleConfiguration<biome_js_analyze::options::NoStaticOnlyClass>>,
    #[doc = "Disallow this and super in static contexts."]
    #[serde(skip_serializing_if = "Option::is_none")]
    pub no_this_in_static: Option<RuleFixConfiguration<biome_js_analyze::options::NoThisInStatic>>,
    #[doc = "Disallow unnecessary catch clauses."]
    #[serde(skip_serializing_if = "Option::is_none")]
    pub no_useless_catch: Option<RuleFixConfiguration<biome_js_analyze::options::NoUselessCatch>>,
    #[doc = "Disallow unnecessary constructors."]
    #[serde(skip_serializing_if = "Option::is_none")]
    pub no_useless_constructor:
        Option<RuleFixConfiguration<biome_js_analyze::options::NoUselessConstructor>>,
    #[doc = "Disallow empty exports that don't change anything in a module file."]
    #[serde(skip_serializing_if = "Option::is_none")]
    pub no_useless_empty_export:
        Option<RuleFixConfiguration<biome_js_analyze::options::NoUselessEmptyExport>>,
    #[doc = "Disallow unnecessary fragments"]
    #[serde(skip_serializing_if = "Option::is_none")]
    pub no_useless_fragments:
        Option<RuleFixConfiguration<biome_js_analyze::options::NoUselessFragments>>,
    #[doc = "Disallow unnecessary labels."]
    #[serde(skip_serializing_if = "Option::is_none")]
    pub no_useless_label: Option<RuleFixConfiguration<biome_js_analyze::options::NoUselessLabel>>,
    #[doc = "Disallow unnecessary nested block statements."]
    #[serde(skip_serializing_if = "Option::is_none")]
    pub no_useless_lone_block_statements:
        Option<RuleFixConfiguration<biome_js_analyze::options::NoUselessLoneBlockStatements>>,
    #[doc = "Disallow renaming import, export, and destructured assignments to the same name."]
    #[serde(skip_serializing_if = "Option::is_none")]
    pub no_useless_rename: Option<RuleFixConfiguration<biome_js_analyze::options::NoUselessRename>>,
    #[doc = "Disallow unnecessary concatenation of string or template literals."]
    #[serde(skip_serializing_if = "Option::is_none")]
    pub no_useless_string_concat:
        Option<RuleFixConfiguration<biome_js_analyze::options::NoUselessStringConcat>>,
    #[doc = "Disallow useless case in switch statements."]
    #[serde(skip_serializing_if = "Option::is_none")]
    pub no_useless_switch_case:
        Option<RuleFixConfiguration<biome_js_analyze::options::NoUselessSwitchCase>>,
    #[doc = "Disallow ternary operators when simpler alternatives exist."]
    #[serde(skip_serializing_if = "Option::is_none")]
    pub no_useless_ternary:
        Option<RuleFixConfiguration<biome_js_analyze::options::NoUselessTernary>>,
    #[doc = "Disallow useless this aliasing."]
    #[serde(skip_serializing_if = "Option::is_none")]
    pub no_useless_this_alias:
        Option<RuleFixConfiguration<biome_js_analyze::options::NoUselessThisAlias>>,
    #[doc = "Disallow using any or unknown as type constraint."]
    #[serde(skip_serializing_if = "Option::is_none")]
    pub no_useless_type_constraint:
        Option<RuleFixConfiguration<biome_js_analyze::options::NoUselessTypeConstraint>>,
    #[doc = "Disallow initializing variables to undefined."]
    #[serde(skip_serializing_if = "Option::is_none")]
    pub no_useless_undefined_initialization:
        Option<RuleFixConfiguration<biome_js_analyze::options::NoUselessUndefinedInitialization>>,
    #[doc = "Disallow the use of void operators, which is not a familiar operator."]
    #[serde(skip_serializing_if = "Option::is_none")]
    pub no_void: Option<RuleConfiguration<biome_js_analyze::options::NoVoid>>,
    #[doc = "Disallow with statements in non-strict contexts."]
    #[serde(skip_serializing_if = "Option::is_none")]
    pub no_with: Option<RuleConfiguration<biome_js_analyze::options::NoWith>>,
    #[doc = "Use arrow functions over function expressions."]
    #[serde(skip_serializing_if = "Option::is_none")]
    pub use_arrow_function:
        Option<RuleFixConfiguration<biome_js_analyze::options::UseArrowFunction>>,
    #[doc = "Use Date.now() to get the number of milliseconds since the Unix Epoch."]
    #[serde(skip_serializing_if = "Option::is_none")]
    pub use_date_now: Option<RuleFixConfiguration<biome_js_analyze::options::UseDateNow>>,
    #[doc = "Promotes the use of .flatMap() when map().flat() are used together."]
    #[serde(skip_serializing_if = "Option::is_none")]
    pub use_flat_map: Option<RuleFixConfiguration<biome_js_analyze::options::UseFlatMap>>,
    #[doc = "Enforce the usage of a literal access to properties over computed property access."]
    #[serde(skip_serializing_if = "Option::is_none")]
    pub use_literal_keys: Option<RuleFixConfiguration<biome_js_analyze::options::UseLiteralKeys>>,
    #[doc = "Enforce using concise optional chain instead of chained logical expressions."]
    #[serde(skip_serializing_if = "Option::is_none")]
    pub use_optional_chain:
        Option<RuleFixConfiguration<biome_js_analyze::options::UseOptionalChain>>,
    #[doc = "Enforce the use of the regular expression literals instead of the RegExp constructor if possible."]
    #[serde(skip_serializing_if = "Option::is_none")]
    pub use_regex_literals:
        Option<RuleFixConfiguration<biome_js_analyze::options::UseRegexLiterals>>,
    #[doc = "Disallow number literal object member names which are not base10 or uses underscore as separator"]
    #[serde(skip_serializing_if = "Option::is_none")]
    pub use_simple_number_keys:
        Option<RuleFixConfiguration<biome_js_analyze::options::UseSimpleNumberKeys>>,
    #[doc = "Discard redundant terms from logical expressions."]
    #[serde(skip_serializing_if = "Option::is_none")]
    pub use_simplified_logic_expression:
        Option<RuleFixConfiguration<biome_js_analyze::options::UseSimplifiedLogicExpression>>,
}
impl DeserializableValidator for Complexity {
    fn validate(
        &mut self,
        _name: &str,
        range: TextRange,
        diagnostics: &mut Vec<DeserializationDiagnostic>,
    ) -> bool {
        if self.recommended == Some(true) && self.all == Some(true) {
            diagnostics . push (DeserializationDiagnostic :: new (markup ! (< Emphasis > "'recommended'" < / Emphasis > " and " < Emphasis > "'all'" < / Emphasis > " can't be both " < Emphasis > "'true'" < / Emphasis > ". You should choose only one of them.")) . with_range (range) . with_note (markup ! ("Biome will fallback to its defaults for this section."))) ;
            return false;
        }
        true
    }
}
impl Complexity {
    const GROUP_NAME: &'static str = "complexity";
    pub(crate) const GROUP_RULES: &'static [&'static str] = &[
        "noBannedTypes",
        "noEmptyTypeParameters",
        "noExcessiveCognitiveComplexity",
        "noExcessiveNestedTestSuites",
        "noExtraBooleanCast",
        "noForEach",
        "noMultipleSpacesInRegularExpressionLiterals",
        "noStaticOnlyClass",
        "noThisInStatic",
        "noUselessCatch",
        "noUselessConstructor",
        "noUselessEmptyExport",
        "noUselessFragments",
        "noUselessLabel",
        "noUselessLoneBlockStatements",
        "noUselessRename",
        "noUselessStringConcat",
        "noUselessSwitchCase",
        "noUselessTernary",
        "noUselessThisAlias",
        "noUselessTypeConstraint",
        "noUselessUndefinedInitialization",
        "noVoid",
        "noWith",
        "useArrowFunction",
        "useDateNow",
        "useFlatMap",
        "useLiteralKeys",
        "useOptionalChain",
        "useRegexLiterals",
        "useSimpleNumberKeys",
        "useSimplifiedLogicExpression",
    ];
    const RECOMMENDED_RULES: &'static [&'static str] = &[
        "noBannedTypes",
        "noEmptyTypeParameters",
        "noExcessiveNestedTestSuites",
        "noExtraBooleanCast",
        "noForEach",
        "noMultipleSpacesInRegularExpressionLiterals",
        "noStaticOnlyClass",
        "noThisInStatic",
        "noUselessCatch",
        "noUselessConstructor",
        "noUselessEmptyExport",
        "noUselessFragments",
        "noUselessLabel",
        "noUselessLoneBlockStatements",
        "noUselessRename",
        "noUselessSwitchCase",
        "noUselessTernary",
        "noUselessThisAlias",
        "noUselessTypeConstraint",
        "noWith",
        "useArrowFunction",
        "useFlatMap",
        "useLiteralKeys",
        "useOptionalChain",
        "useRegexLiterals",
        "useSimpleNumberKeys",
    ];
    const RECOMMENDED_RULES_AS_FILTERS: &'static [RuleFilter<'static>] = &[
        RuleFilter::Rule(Self::GROUP_NAME, Self::GROUP_RULES[0]),
        RuleFilter::Rule(Self::GROUP_NAME, Self::GROUP_RULES[1]),
        RuleFilter::Rule(Self::GROUP_NAME, Self::GROUP_RULES[3]),
        RuleFilter::Rule(Self::GROUP_NAME, Self::GROUP_RULES[4]),
        RuleFilter::Rule(Self::GROUP_NAME, Self::GROUP_RULES[5]),
        RuleFilter::Rule(Self::GROUP_NAME, Self::GROUP_RULES[6]),
        RuleFilter::Rule(Self::GROUP_NAME, Self::GROUP_RULES[7]),
        RuleFilter::Rule(Self::GROUP_NAME, Self::GROUP_RULES[8]),
        RuleFilter::Rule(Self::GROUP_NAME, Self::GROUP_RULES[9]),
        RuleFilter::Rule(Self::GROUP_NAME, Self::GROUP_RULES[10]),
        RuleFilter::Rule(Self::GROUP_NAME, Self::GROUP_RULES[11]),
        RuleFilter::Rule(Self::GROUP_NAME, Self::GROUP_RULES[12]),
        RuleFilter::Rule(Self::GROUP_NAME, Self::GROUP_RULES[13]),
        RuleFilter::Rule(Self::GROUP_NAME, Self::GROUP_RULES[14]),
        RuleFilter::Rule(Self::GROUP_NAME, Self::GROUP_RULES[15]),
        RuleFilter::Rule(Self::GROUP_NAME, Self::GROUP_RULES[17]),
        RuleFilter::Rule(Self::GROUP_NAME, Self::GROUP_RULES[18]),
        RuleFilter::Rule(Self::GROUP_NAME, Self::GROUP_RULES[19]),
        RuleFilter::Rule(Self::GROUP_NAME, Self::GROUP_RULES[20]),
        RuleFilter::Rule(Self::GROUP_NAME, Self::GROUP_RULES[23]),
        RuleFilter::Rule(Self::GROUP_NAME, Self::GROUP_RULES[24]),
        RuleFilter::Rule(Self::GROUP_NAME, Self::GROUP_RULES[26]),
        RuleFilter::Rule(Self::GROUP_NAME, Self::GROUP_RULES[27]),
        RuleFilter::Rule(Self::GROUP_NAME, Self::GROUP_RULES[28]),
        RuleFilter::Rule(Self::GROUP_NAME, Self::GROUP_RULES[29]),
        RuleFilter::Rule(Self::GROUP_NAME, Self::GROUP_RULES[30]),
    ];
    const ALL_RULES_AS_FILTERS: &'static [RuleFilter<'static>] = &[
        RuleFilter::Rule(Self::GROUP_NAME, Self::GROUP_RULES[0]),
        RuleFilter::Rule(Self::GROUP_NAME, Self::GROUP_RULES[1]),
        RuleFilter::Rule(Self::GROUP_NAME, Self::GROUP_RULES[2]),
        RuleFilter::Rule(Self::GROUP_NAME, Self::GROUP_RULES[3]),
        RuleFilter::Rule(Self::GROUP_NAME, Self::GROUP_RULES[4]),
        RuleFilter::Rule(Self::GROUP_NAME, Self::GROUP_RULES[5]),
        RuleFilter::Rule(Self::GROUP_NAME, Self::GROUP_RULES[6]),
        RuleFilter::Rule(Self::GROUP_NAME, Self::GROUP_RULES[7]),
        RuleFilter::Rule(Self::GROUP_NAME, Self::GROUP_RULES[8]),
        RuleFilter::Rule(Self::GROUP_NAME, Self::GROUP_RULES[9]),
        RuleFilter::Rule(Self::GROUP_NAME, Self::GROUP_RULES[10]),
        RuleFilter::Rule(Self::GROUP_NAME, Self::GROUP_RULES[11]),
        RuleFilter::Rule(Self::GROUP_NAME, Self::GROUP_RULES[12]),
        RuleFilter::Rule(Self::GROUP_NAME, Self::GROUP_RULES[13]),
        RuleFilter::Rule(Self::GROUP_NAME, Self::GROUP_RULES[14]),
        RuleFilter::Rule(Self::GROUP_NAME, Self::GROUP_RULES[15]),
        RuleFilter::Rule(Self::GROUP_NAME, Self::GROUP_RULES[16]),
        RuleFilter::Rule(Self::GROUP_NAME, Self::GROUP_RULES[17]),
        RuleFilter::Rule(Self::GROUP_NAME, Self::GROUP_RULES[18]),
        RuleFilter::Rule(Self::GROUP_NAME, Self::GROUP_RULES[19]),
        RuleFilter::Rule(Self::GROUP_NAME, Self::GROUP_RULES[20]),
        RuleFilter::Rule(Self::GROUP_NAME, Self::GROUP_RULES[21]),
        RuleFilter::Rule(Self::GROUP_NAME, Self::GROUP_RULES[22]),
        RuleFilter::Rule(Self::GROUP_NAME, Self::GROUP_RULES[23]),
        RuleFilter::Rule(Self::GROUP_NAME, Self::GROUP_RULES[24]),
        RuleFilter::Rule(Self::GROUP_NAME, Self::GROUP_RULES[25]),
        RuleFilter::Rule(Self::GROUP_NAME, Self::GROUP_RULES[26]),
        RuleFilter::Rule(Self::GROUP_NAME, Self::GROUP_RULES[27]),
        RuleFilter::Rule(Self::GROUP_NAME, Self::GROUP_RULES[28]),
        RuleFilter::Rule(Self::GROUP_NAME, Self::GROUP_RULES[29]),
        RuleFilter::Rule(Self::GROUP_NAME, Self::GROUP_RULES[30]),
        RuleFilter::Rule(Self::GROUP_NAME, Self::GROUP_RULES[31]),
    ];
    #[doc = r" Retrieves the recommended rules"]
    pub(crate) fn is_recommended_true(&self) -> bool {
        matches!(self.recommended, Some(true))
    }
    pub(crate) fn is_recommended_unset(&self) -> bool {
        self.recommended.is_none()
    }
    pub(crate) fn is_all_true(&self) -> bool {
        matches!(self.all, Some(true))
    }
    pub(crate) fn is_all_unset(&self) -> bool {
        self.all.is_none()
    }
    pub(crate) fn get_enabled_rules(&self) -> FxHashSet<RuleFilter<'static>> {
        let mut index_set = FxHashSet::default();
        if let Some(rule) = self.no_banned_types.as_ref() {
            if rule.is_enabled() {
                index_set.insert(RuleFilter::Rule(Self::GROUP_NAME, Self::GROUP_RULES[0]));
            }
        }
        if let Some(rule) = self.no_empty_type_parameters.as_ref() {
            if rule.is_enabled() {
                index_set.insert(RuleFilter::Rule(Self::GROUP_NAME, Self::GROUP_RULES[1]));
            }
        }
        if let Some(rule) = self.no_excessive_cognitive_complexity.as_ref() {
            if rule.is_enabled() {
                index_set.insert(RuleFilter::Rule(Self::GROUP_NAME, Self::GROUP_RULES[2]));
            }
        }
        if let Some(rule) = self.no_excessive_nested_test_suites.as_ref() {
            if rule.is_enabled() {
                index_set.insert(RuleFilter::Rule(Self::GROUP_NAME, Self::GROUP_RULES[3]));
            }
        }
        if let Some(rule) = self.no_extra_boolean_cast.as_ref() {
            if rule.is_enabled() {
                index_set.insert(RuleFilter::Rule(Self::GROUP_NAME, Self::GROUP_RULES[4]));
            }
        }
        if let Some(rule) = self.no_for_each.as_ref() {
            if rule.is_enabled() {
                index_set.insert(RuleFilter::Rule(Self::GROUP_NAME, Self::GROUP_RULES[5]));
            }
        }
        if let Some(rule) = self
            .no_multiple_spaces_in_regular_expression_literals
            .as_ref()
        {
            if rule.is_enabled() {
                index_set.insert(RuleFilter::Rule(Self::GROUP_NAME, Self::GROUP_RULES[6]));
            }
        }
        if let Some(rule) = self.no_static_only_class.as_ref() {
            if rule.is_enabled() {
                index_set.insert(RuleFilter::Rule(Self::GROUP_NAME, Self::GROUP_RULES[7]));
            }
        }
        if let Some(rule) = self.no_this_in_static.as_ref() {
            if rule.is_enabled() {
                index_set.insert(RuleFilter::Rule(Self::GROUP_NAME, Self::GROUP_RULES[8]));
            }
        }
        if let Some(rule) = self.no_useless_catch.as_ref() {
            if rule.is_enabled() {
                index_set.insert(RuleFilter::Rule(Self::GROUP_NAME, Self::GROUP_RULES[9]));
            }
        }
        if let Some(rule) = self.no_useless_constructor.as_ref() {
            if rule.is_enabled() {
                index_set.insert(RuleFilter::Rule(Self::GROUP_NAME, Self::GROUP_RULES[10]));
            }
        }
        if let Some(rule) = self.no_useless_empty_export.as_ref() {
            if rule.is_enabled() {
                index_set.insert(RuleFilter::Rule(Self::GROUP_NAME, Self::GROUP_RULES[11]));
            }
        }
        if let Some(rule) = self.no_useless_fragments.as_ref() {
            if rule.is_enabled() {
                index_set.insert(RuleFilter::Rule(Self::GROUP_NAME, Self::GROUP_RULES[12]));
            }
        }
        if let Some(rule) = self.no_useless_label.as_ref() {
            if rule.is_enabled() {
                index_set.insert(RuleFilter::Rule(Self::GROUP_NAME, Self::GROUP_RULES[13]));
            }
        }
        if let Some(rule) = self.no_useless_lone_block_statements.as_ref() {
            if rule.is_enabled() {
                index_set.insert(RuleFilter::Rule(Self::GROUP_NAME, Self::GROUP_RULES[14]));
            }
        }
        if let Some(rule) = self.no_useless_rename.as_ref() {
            if rule.is_enabled() {
                index_set.insert(RuleFilter::Rule(Self::GROUP_NAME, Self::GROUP_RULES[15]));
            }
        }
        if let Some(rule) = self.no_useless_string_concat.as_ref() {
            if rule.is_enabled() {
                index_set.insert(RuleFilter::Rule(Self::GROUP_NAME, Self::GROUP_RULES[16]));
            }
        }
        if let Some(rule) = self.no_useless_switch_case.as_ref() {
            if rule.is_enabled() {
                index_set.insert(RuleFilter::Rule(Self::GROUP_NAME, Self::GROUP_RULES[17]));
            }
        }
        if let Some(rule) = self.no_useless_ternary.as_ref() {
            if rule.is_enabled() {
                index_set.insert(RuleFilter::Rule(Self::GROUP_NAME, Self::GROUP_RULES[18]));
            }
        }
        if let Some(rule) = self.no_useless_this_alias.as_ref() {
            if rule.is_enabled() {
                index_set.insert(RuleFilter::Rule(Self::GROUP_NAME, Self::GROUP_RULES[19]));
            }
        }
        if let Some(rule) = self.no_useless_type_constraint.as_ref() {
            if rule.is_enabled() {
                index_set.insert(RuleFilter::Rule(Self::GROUP_NAME, Self::GROUP_RULES[20]));
            }
        }
        if let Some(rule) = self.no_useless_undefined_initialization.as_ref() {
            if rule.is_enabled() {
                index_set.insert(RuleFilter::Rule(Self::GROUP_NAME, Self::GROUP_RULES[21]));
            }
        }
        if let Some(rule) = self.no_void.as_ref() {
            if rule.is_enabled() {
                index_set.insert(RuleFilter::Rule(Self::GROUP_NAME, Self::GROUP_RULES[22]));
            }
        }
        if let Some(rule) = self.no_with.as_ref() {
            if rule.is_enabled() {
                index_set.insert(RuleFilter::Rule(Self::GROUP_NAME, Self::GROUP_RULES[23]));
            }
        }
        if let Some(rule) = self.use_arrow_function.as_ref() {
            if rule.is_enabled() {
                index_set.insert(RuleFilter::Rule(Self::GROUP_NAME, Self::GROUP_RULES[24]));
            }
        }
        if let Some(rule) = self.use_date_now.as_ref() {
            if rule.is_enabled() {
                index_set.insert(RuleFilter::Rule(Self::GROUP_NAME, Self::GROUP_RULES[25]));
            }
        }
        if let Some(rule) = self.use_flat_map.as_ref() {
            if rule.is_enabled() {
                index_set.insert(RuleFilter::Rule(Self::GROUP_NAME, Self::GROUP_RULES[26]));
            }
        }
        if let Some(rule) = self.use_literal_keys.as_ref() {
            if rule.is_enabled() {
                index_set.insert(RuleFilter::Rule(Self::GROUP_NAME, Self::GROUP_RULES[27]));
            }
        }
        if let Some(rule) = self.use_optional_chain.as_ref() {
            if rule.is_enabled() {
                index_set.insert(RuleFilter::Rule(Self::GROUP_NAME, Self::GROUP_RULES[28]));
            }
        }
        if let Some(rule) = self.use_regex_literals.as_ref() {
            if rule.is_enabled() {
                index_set.insert(RuleFilter::Rule(Self::GROUP_NAME, Self::GROUP_RULES[29]));
            }
        }
        if let Some(rule) = self.use_simple_number_keys.as_ref() {
            if rule.is_enabled() {
                index_set.insert(RuleFilter::Rule(Self::GROUP_NAME, Self::GROUP_RULES[30]));
            }
        }
        if let Some(rule) = self.use_simplified_logic_expression.as_ref() {
            if rule.is_enabled() {
                index_set.insert(RuleFilter::Rule(Self::GROUP_NAME, Self::GROUP_RULES[31]));
            }
        }
        index_set
    }
    pub(crate) fn get_disabled_rules(&self) -> FxHashSet<RuleFilter<'static>> {
        let mut index_set = FxHashSet::default();
        if let Some(rule) = self.no_banned_types.as_ref() {
            if rule.is_disabled() {
                index_set.insert(RuleFilter::Rule(Self::GROUP_NAME, Self::GROUP_RULES[0]));
            }
        }
        if let Some(rule) = self.no_empty_type_parameters.as_ref() {
            if rule.is_disabled() {
                index_set.insert(RuleFilter::Rule(Self::GROUP_NAME, Self::GROUP_RULES[1]));
            }
        }
        if let Some(rule) = self.no_excessive_cognitive_complexity.as_ref() {
            if rule.is_disabled() {
                index_set.insert(RuleFilter::Rule(Self::GROUP_NAME, Self::GROUP_RULES[2]));
            }
        }
        if let Some(rule) = self.no_excessive_nested_test_suites.as_ref() {
            if rule.is_disabled() {
                index_set.insert(RuleFilter::Rule(Self::GROUP_NAME, Self::GROUP_RULES[3]));
            }
        }
        if let Some(rule) = self.no_extra_boolean_cast.as_ref() {
            if rule.is_disabled() {
                index_set.insert(RuleFilter::Rule(Self::GROUP_NAME, Self::GROUP_RULES[4]));
            }
        }
        if let Some(rule) = self.no_for_each.as_ref() {
            if rule.is_disabled() {
                index_set.insert(RuleFilter::Rule(Self::GROUP_NAME, Self::GROUP_RULES[5]));
            }
        }
        if let Some(rule) = self
            .no_multiple_spaces_in_regular_expression_literals
            .as_ref()
        {
            if rule.is_disabled() {
                index_set.insert(RuleFilter::Rule(Self::GROUP_NAME, Self::GROUP_RULES[6]));
            }
        }
        if let Some(rule) = self.no_static_only_class.as_ref() {
            if rule.is_disabled() {
                index_set.insert(RuleFilter::Rule(Self::GROUP_NAME, Self::GROUP_RULES[7]));
            }
        }
        if let Some(rule) = self.no_this_in_static.as_ref() {
            if rule.is_disabled() {
                index_set.insert(RuleFilter::Rule(Self::GROUP_NAME, Self::GROUP_RULES[8]));
            }
        }
        if let Some(rule) = self.no_useless_catch.as_ref() {
            if rule.is_disabled() {
                index_set.insert(RuleFilter::Rule(Self::GROUP_NAME, Self::GROUP_RULES[9]));
            }
        }
        if let Some(rule) = self.no_useless_constructor.as_ref() {
            if rule.is_disabled() {
                index_set.insert(RuleFilter::Rule(Self::GROUP_NAME, Self::GROUP_RULES[10]));
            }
        }
        if let Some(rule) = self.no_useless_empty_export.as_ref() {
            if rule.is_disabled() {
                index_set.insert(RuleFilter::Rule(Self::GROUP_NAME, Self::GROUP_RULES[11]));
            }
        }
        if let Some(rule) = self.no_useless_fragments.as_ref() {
            if rule.is_disabled() {
                index_set.insert(RuleFilter::Rule(Self::GROUP_NAME, Self::GROUP_RULES[12]));
            }
        }
        if let Some(rule) = self.no_useless_label.as_ref() {
            if rule.is_disabled() {
                index_set.insert(RuleFilter::Rule(Self::GROUP_NAME, Self::GROUP_RULES[13]));
            }
        }
        if let Some(rule) = self.no_useless_lone_block_statements.as_ref() {
            if rule.is_disabled() {
                index_set.insert(RuleFilter::Rule(Self::GROUP_NAME, Self::GROUP_RULES[14]));
            }
        }
        if let Some(rule) = self.no_useless_rename.as_ref() {
            if rule.is_disabled() {
                index_set.insert(RuleFilter::Rule(Self::GROUP_NAME, Self::GROUP_RULES[15]));
            }
        }
        if let Some(rule) = self.no_useless_string_concat.as_ref() {
            if rule.is_disabled() {
                index_set.insert(RuleFilter::Rule(Self::GROUP_NAME, Self::GROUP_RULES[16]));
            }
        }
        if let Some(rule) = self.no_useless_switch_case.as_ref() {
            if rule.is_disabled() {
                index_set.insert(RuleFilter::Rule(Self::GROUP_NAME, Self::GROUP_RULES[17]));
            }
        }
        if let Some(rule) = self.no_useless_ternary.as_ref() {
            if rule.is_disabled() {
                index_set.insert(RuleFilter::Rule(Self::GROUP_NAME, Self::GROUP_RULES[18]));
            }
        }
        if let Some(rule) = self.no_useless_this_alias.as_ref() {
            if rule.is_disabled() {
                index_set.insert(RuleFilter::Rule(Self::GROUP_NAME, Self::GROUP_RULES[19]));
            }
        }
        if let Some(rule) = self.no_useless_type_constraint.as_ref() {
            if rule.is_disabled() {
                index_set.insert(RuleFilter::Rule(Self::GROUP_NAME, Self::GROUP_RULES[20]));
            }
        }
        if let Some(rule) = self.no_useless_undefined_initialization.as_ref() {
            if rule.is_disabled() {
                index_set.insert(RuleFilter::Rule(Self::GROUP_NAME, Self::GROUP_RULES[21]));
            }
        }
        if let Some(rule) = self.no_void.as_ref() {
            if rule.is_disabled() {
                index_set.insert(RuleFilter::Rule(Self::GROUP_NAME, Self::GROUP_RULES[22]));
            }
        }
        if let Some(rule) = self.no_with.as_ref() {
            if rule.is_disabled() {
                index_set.insert(RuleFilter::Rule(Self::GROUP_NAME, Self::GROUP_RULES[23]));
            }
        }
        if let Some(rule) = self.use_arrow_function.as_ref() {
            if rule.is_disabled() {
                index_set.insert(RuleFilter::Rule(Self::GROUP_NAME, Self::GROUP_RULES[24]));
            }
        }
        if let Some(rule) = self.use_date_now.as_ref() {
            if rule.is_disabled() {
                index_set.insert(RuleFilter::Rule(Self::GROUP_NAME, Self::GROUP_RULES[25]));
            }
        }
        if let Some(rule) = self.use_flat_map.as_ref() {
            if rule.is_disabled() {
                index_set.insert(RuleFilter::Rule(Self::GROUP_NAME, Self::GROUP_RULES[26]));
            }
        }
        if let Some(rule) = self.use_literal_keys.as_ref() {
            if rule.is_disabled() {
                index_set.insert(RuleFilter::Rule(Self::GROUP_NAME, Self::GROUP_RULES[27]));
            }
        }
        if let Some(rule) = self.use_optional_chain.as_ref() {
            if rule.is_disabled() {
                index_set.insert(RuleFilter::Rule(Self::GROUP_NAME, Self::GROUP_RULES[28]));
            }
        }
        if let Some(rule) = self.use_regex_literals.as_ref() {
            if rule.is_disabled() {
                index_set.insert(RuleFilter::Rule(Self::GROUP_NAME, Self::GROUP_RULES[29]));
            }
        }
        if let Some(rule) = self.use_simple_number_keys.as_ref() {
            if rule.is_disabled() {
                index_set.insert(RuleFilter::Rule(Self::GROUP_NAME, Self::GROUP_RULES[30]));
            }
        }
        if let Some(rule) = self.use_simplified_logic_expression.as_ref() {
            if rule.is_disabled() {
                index_set.insert(RuleFilter::Rule(Self::GROUP_NAME, Self::GROUP_RULES[31]));
            }
        }
        index_set
    }
    #[doc = r" Checks if, given a rule name, matches one of the rules contained in this category"]
    pub(crate) fn has_rule(rule_name: &str) -> Option<&'static str> {
        Some(Self::GROUP_RULES[Self::GROUP_RULES.binary_search(&rule_name).ok()?])
    }
    #[doc = r" Checks if, given a rule name, it is marked as recommended"]
    pub(crate) fn is_recommended_rule(rule_name: &str) -> bool {
        Self::RECOMMENDED_RULES.contains(&rule_name)
    }
    pub(crate) fn recommended_rules_as_filters() -> &'static [RuleFilter<'static>] {
        Self::RECOMMENDED_RULES_AS_FILTERS
    }
    pub(crate) fn all_rules_as_filters() -> &'static [RuleFilter<'static>] {
        Self::ALL_RULES_AS_FILTERS
    }
    #[doc = r" Select preset rules"]
    pub(crate) fn collect_preset_rules(
        &self,
        parent_is_all: bool,
        parent_is_recommended: bool,
        enabled_rules: &mut FxHashSet<RuleFilter<'static>>,
    ) {
        if self.is_all_true() || self.is_all_unset() && parent_is_all {
            enabled_rules.extend(Self::all_rules_as_filters());
        } else if self.is_recommended_true()
            || self.is_recommended_unset() && self.is_all_unset() && parent_is_recommended
        {
            enabled_rules.extend(Self::recommended_rules_as_filters());
        }
    }
    pub(crate) fn get_rule_configuration(
        &self,
        rule_name: &str,
    ) -> Option<(RulePlainConfiguration, Option<RuleOptions>)> {
        match rule_name {
            "noBannedTypes" => self
                .no_banned_types
                .as_ref()
                .map(|conf| (conf.level(), conf.get_options())),
            "noEmptyTypeParameters" => self
                .no_empty_type_parameters
                .as_ref()
                .map(|conf| (conf.level(), conf.get_options())),
            "noExcessiveCognitiveComplexity" => self
                .no_excessive_cognitive_complexity
                .as_ref()
                .map(|conf| (conf.level(), conf.get_options())),
            "noExcessiveNestedTestSuites" => self
                .no_excessive_nested_test_suites
                .as_ref()
                .map(|conf| (conf.level(), conf.get_options())),
            "noExtraBooleanCast" => self
                .no_extra_boolean_cast
                .as_ref()
                .map(|conf| (conf.level(), conf.get_options())),
            "noForEach" => self
                .no_for_each
                .as_ref()
                .map(|conf| (conf.level(), conf.get_options())),
            "noMultipleSpacesInRegularExpressionLiterals" => self
                .no_multiple_spaces_in_regular_expression_literals
                .as_ref()
                .map(|conf| (conf.level(), conf.get_options())),
            "noStaticOnlyClass" => self
                .no_static_only_class
                .as_ref()
                .map(|conf| (conf.level(), conf.get_options())),
            "noThisInStatic" => self
                .no_this_in_static
                .as_ref()
                .map(|conf| (conf.level(), conf.get_options())),
            "noUselessCatch" => self
                .no_useless_catch
                .as_ref()
                .map(|conf| (conf.level(), conf.get_options())),
            "noUselessConstructor" => self
                .no_useless_constructor
                .as_ref()
                .map(|conf| (conf.level(), conf.get_options())),
            "noUselessEmptyExport" => self
                .no_useless_empty_export
                .as_ref()
                .map(|conf| (conf.level(), conf.get_options())),
            "noUselessFragments" => self
                .no_useless_fragments
                .as_ref()
                .map(|conf| (conf.level(), conf.get_options())),
            "noUselessLabel" => self
                .no_useless_label
                .as_ref()
                .map(|conf| (conf.level(), conf.get_options())),
            "noUselessLoneBlockStatements" => self
                .no_useless_lone_block_statements
                .as_ref()
                .map(|conf| (conf.level(), conf.get_options())),
            "noUselessRename" => self
                .no_useless_rename
                .as_ref()
                .map(|conf| (conf.level(), conf.get_options())),
            "noUselessStringConcat" => self
                .no_useless_string_concat
                .as_ref()
                .map(|conf| (conf.level(), conf.get_options())),
            "noUselessSwitchCase" => self
                .no_useless_switch_case
                .as_ref()
                .map(|conf| (conf.level(), conf.get_options())),
            "noUselessTernary" => self
                .no_useless_ternary
                .as_ref()
                .map(|conf| (conf.level(), conf.get_options())),
            "noUselessThisAlias" => self
                .no_useless_this_alias
                .as_ref()
                .map(|conf| (conf.level(), conf.get_options())),
            "noUselessTypeConstraint" => self
                .no_useless_type_constraint
                .as_ref()
                .map(|conf| (conf.level(), conf.get_options())),
            "noUselessUndefinedInitialization" => self
                .no_useless_undefined_initialization
                .as_ref()
                .map(|conf| (conf.level(), conf.get_options())),
            "noVoid" => self
                .no_void
                .as_ref()
                .map(|conf| (conf.level(), conf.get_options())),
            "noWith" => self
                .no_with
                .as_ref()
                .map(|conf| (conf.level(), conf.get_options())),
            "useArrowFunction" => self
                .use_arrow_function
                .as_ref()
                .map(|conf| (conf.level(), conf.get_options())),
            "useDateNow" => self
                .use_date_now
                .as_ref()
                .map(|conf| (conf.level(), conf.get_options())),
            "useFlatMap" => self
                .use_flat_map
                .as_ref()
                .map(|conf| (conf.level(), conf.get_options())),
            "useLiteralKeys" => self
                .use_literal_keys
                .as_ref()
                .map(|conf| (conf.level(), conf.get_options())),
            "useOptionalChain" => self
                .use_optional_chain
                .as_ref()
                .map(|conf| (conf.level(), conf.get_options())),
            "useRegexLiterals" => self
                .use_regex_literals
                .as_ref()
                .map(|conf| (conf.level(), conf.get_options())),
            "useSimpleNumberKeys" => self
                .use_simple_number_keys
                .as_ref()
                .map(|conf| (conf.level(), conf.get_options())),
            "useSimplifiedLogicExpression" => self
                .use_simplified_logic_expression
                .as_ref()
                .map(|conf| (conf.level(), conf.get_options())),
            _ => None,
        }
    }
}
#[derive(Clone, Debug, Default, Deserialize, Deserializable, Eq, Merge, PartialEq, Serialize)]
#[deserializable(with_validator)]
#[cfg_attr(feature = "schema", derive(JsonSchema))]
#[serde(rename_all = "camelCase", default, deny_unknown_fields)]
#[doc = r" A list of rules that belong to this group"]
pub struct Correctness {
    #[doc = r" It enables the recommended rules for this group"]
    #[serde(skip_serializing_if = "Option::is_none")]
    pub recommended: Option<bool>,
    #[doc = r" It enables ALL rules for this group."]
    #[serde(skip_serializing_if = "Option::is_none")]
    pub all: Option<bool>,
    #[doc = "Prevent passing of children as props."]
    #[serde(skip_serializing_if = "Option::is_none")]
    pub no_children_prop: Option<RuleConfiguration<biome_js_analyze::options::NoChildrenProp>>,
    #[doc = "Prevents from having const variables being re-assigned."]
    #[serde(skip_serializing_if = "Option::is_none")]
    pub no_const_assign: Option<RuleFixConfiguration<biome_js_analyze::options::NoConstAssign>>,
    #[doc = "Disallow constant expressions in conditions"]
    #[serde(skip_serializing_if = "Option::is_none")]
    pub no_constant_condition:
        Option<RuleConfiguration<biome_js_analyze::options::NoConstantCondition>>,
    #[doc = "Disallow the use of Math.min and Math.max to clamp a value where the result itself is constant."]
    #[serde(skip_serializing_if = "Option::is_none")]
    pub no_constant_math_min_max_clamp:
        Option<RuleFixConfiguration<biome_js_analyze::options::NoConstantMathMinMaxClamp>>,
    #[doc = "Disallow returning a value from a constructor."]
    #[serde(skip_serializing_if = "Option::is_none")]
    pub no_constructor_return:
        Option<RuleConfiguration<biome_js_analyze::options::NoConstructorReturn>>,
    #[doc = "Disallow empty character classes in regular expression literals."]
    #[serde(skip_serializing_if = "Option::is_none")]
    pub no_empty_character_class_in_regex:
        Option<RuleConfiguration<biome_js_analyze::options::NoEmptyCharacterClassInRegex>>,
    #[doc = "Disallows empty destructuring patterns."]
    #[serde(skip_serializing_if = "Option::is_none")]
    pub no_empty_pattern: Option<RuleConfiguration<biome_js_analyze::options::NoEmptyPattern>>,
    #[doc = "Disallow to use unnecessary callback on flatMap."]
    #[serde(skip_serializing_if = "Option::is_none")]
    pub no_flat_map_identity:
        Option<RuleFixConfiguration<biome_js_analyze::options::NoFlatMapIdentity>>,
    #[doc = "Disallow calling global object properties as functions"]
    #[serde(skip_serializing_if = "Option::is_none")]
    pub no_global_object_calls:
        Option<RuleConfiguration<biome_js_analyze::options::NoGlobalObjectCalls>>,
    #[doc = "Disallow function and var declarations that are accessible outside their block."]
    #[serde(skip_serializing_if = "Option::is_none")]
    pub no_inner_declarations:
        Option<RuleConfiguration<biome_js_analyze::options::NoInnerDeclarations>>,
    #[doc = "Ensure that builtins are correctly instantiated."]
    #[serde(skip_serializing_if = "Option::is_none")]
    pub no_invalid_builtin_instantiation:
        Option<RuleFixConfiguration<biome_js_analyze::options::NoInvalidBuiltinInstantiation>>,
    #[doc = "Prevents the incorrect use of super() inside classes. It also checks whether a call super() is missing from classes that extends other constructors."]
    #[serde(skip_serializing_if = "Option::is_none")]
    pub no_invalid_constructor_super:
        Option<RuleConfiguration<biome_js_analyze::options::NoInvalidConstructorSuper>>,
    #[doc = "Disallow non-standard direction values for linear gradient functions."]
    #[serde(skip_serializing_if = "Option::is_none")]
    pub no_invalid_direction_in_linear_gradient:
        Option<RuleConfiguration<biome_css_analyze::options::NoInvalidDirectionInLinearGradient>>,
    #[doc = "Disallows invalid named grid areas in CSS Grid Layouts."]
    #[serde(skip_serializing_if = "Option::is_none")]
    pub no_invalid_grid_areas:
        Option<RuleConfiguration<biome_css_analyze::options::NoInvalidGridAreas>>,
    #[doc = "Disallow new operators with global non-constructor functions."]
    #[serde(skip_serializing_if = "Option::is_none")]
    pub no_invalid_new_builtin:
        Option<RuleFixConfiguration<biome_js_analyze::options::NoInvalidNewBuiltin>>,
    #[doc = "Disallow the use of @import at-rules in invalid positions."]
    #[serde(skip_serializing_if = "Option::is_none")]
    pub no_invalid_position_at_import_rule:
        Option<RuleConfiguration<biome_css_analyze::options::NoInvalidPositionAtImportRule>>,
    #[doc = "Disallow the use of variables and function parameters before their declaration"]
    #[serde(skip_serializing_if = "Option::is_none")]
    pub no_invalid_use_before_declaration:
        Option<RuleConfiguration<biome_js_analyze::options::NoInvalidUseBeforeDeclaration>>,
    #[doc = "Disallow new operators with the Symbol object."]
    #[serde(skip_serializing_if = "Option::is_none")]
    pub no_new_symbol: Option<RuleFixConfiguration<biome_js_analyze::options::NoNewSymbol>>,
    #[doc = "Forbid the use of Node.js builtin modules."]
    #[serde(skip_serializing_if = "Option::is_none")]
    pub no_nodejs_modules: Option<RuleConfiguration<biome_js_analyze::options::NoNodejsModules>>,
    #[doc = "Disallow \\8 and \\9 escape sequences in string literals."]
    #[serde(skip_serializing_if = "Option::is_none")]
    pub no_nonoctal_decimal_escape:
        Option<RuleFixConfiguration<biome_js_analyze::options::NoNonoctalDecimalEscape>>,
    #[doc = "Disallow literal numbers that lose precision"]
    #[serde(skip_serializing_if = "Option::is_none")]
    pub no_precision_loss: Option<RuleConfiguration<biome_js_analyze::options::NoPrecisionLoss>>,
    #[doc = "Prevent the usage of the return value of React.render."]
    #[serde(skip_serializing_if = "Option::is_none")]
    pub no_render_return_value:
        Option<RuleConfiguration<biome_js_analyze::options::NoRenderReturnValue>>,
    #[doc = "Disallow assignments where both sides are exactly the same."]
    #[serde(skip_serializing_if = "Option::is_none")]
    pub no_self_assign: Option<RuleConfiguration<biome_js_analyze::options::NoSelfAssign>>,
    #[doc = "Disallow returning a value from a setter"]
    #[serde(skip_serializing_if = "Option::is_none")]
    pub no_setter_return: Option<RuleConfiguration<biome_js_analyze::options::NoSetterReturn>>,
    #[doc = "Disallow comparison of expressions modifying the string case with non-compliant value."]
    #[serde(skip_serializing_if = "Option::is_none")]
    pub no_string_case_mismatch:
        Option<RuleFixConfiguration<biome_js_analyze::options::NoStringCaseMismatch>>,
    #[doc = "Disallow lexical declarations in switch clauses."]
    #[serde(skip_serializing_if = "Option::is_none")]
    pub no_switch_declarations:
        Option<RuleFixConfiguration<biome_js_analyze::options::NoSwitchDeclarations>>,
    #[doc = "Disallow the use of dependencies that aren't specified in the package.json."]
    #[serde(skip_serializing_if = "Option::is_none")]
    pub no_undeclared_dependencies:
        Option<RuleConfiguration<biome_js_analyze::options::NoUndeclaredDependencies>>,
    #[doc = "Prevents the usage of variables that haven't been declared inside the document."]
    #[serde(skip_serializing_if = "Option::is_none")]
    pub no_undeclared_variables:
        Option<RuleConfiguration<biome_js_analyze::options::NoUndeclaredVariables>>,
    #[doc = "Disallow unknown CSS value functions."]
    #[serde(skip_serializing_if = "Option::is_none")]
    pub no_unknown_function:
        Option<RuleConfiguration<biome_css_analyze::options::NoUnknownFunction>>,
    #[doc = "Disallow unknown media feature names."]
    #[serde(skip_serializing_if = "Option::is_none")]
    pub no_unknown_media_feature_name:
        Option<RuleConfiguration<biome_css_analyze::options::NoUnknownMediaFeatureName>>,
    #[doc = "Disallow unknown properties."]
    #[serde(skip_serializing_if = "Option::is_none")]
    pub no_unknown_property:
        Option<RuleConfiguration<biome_css_analyze::options::NoUnknownProperty>>,
    #[doc = "Disallow unknown CSS units."]
    #[serde(skip_serializing_if = "Option::is_none")]
    pub no_unknown_unit: Option<RuleConfiguration<biome_css_analyze::options::NoUnknownUnit>>,
    #[doc = "Disallow unmatchable An+B selectors."]
    #[serde(skip_serializing_if = "Option::is_none")]
    pub no_unmatchable_anb_selector:
        Option<RuleConfiguration<biome_css_analyze::options::NoUnmatchableAnbSelector>>,
    #[doc = "Avoid using unnecessary continue."]
    #[serde(skip_serializing_if = "Option::is_none")]
    pub no_unnecessary_continue:
        Option<RuleFixConfiguration<biome_js_analyze::options::NoUnnecessaryContinue>>,
    #[doc = "Disallow unreachable code"]
    #[serde(skip_serializing_if = "Option::is_none")]
    pub no_unreachable: Option<RuleConfiguration<biome_js_analyze::options::NoUnreachable>>,
    #[doc = "Ensures the super() constructor is called exactly once on every code  path in a class constructor before this is accessed if the class has a superclass"]
    #[serde(skip_serializing_if = "Option::is_none")]
    pub no_unreachable_super:
        Option<RuleConfiguration<biome_js_analyze::options::NoUnreachableSuper>>,
    #[doc = "Disallow control flow statements in finally blocks."]
    #[serde(skip_serializing_if = "Option::is_none")]
    pub no_unsafe_finally: Option<RuleConfiguration<biome_js_analyze::options::NoUnsafeFinally>>,
    #[doc = "Disallow the use of optional chaining in contexts where the undefined value is not allowed."]
    #[serde(skip_serializing_if = "Option::is_none")]
    pub no_unsafe_optional_chaining:
        Option<RuleConfiguration<biome_js_analyze::options::NoUnsafeOptionalChaining>>,
    #[doc = "Disallow unused function parameters."]
    #[serde(skip_serializing_if = "Option::is_none")]
    pub no_unused_function_parameters:
        Option<RuleFixConfiguration<biome_js_analyze::options::NoUnusedFunctionParameters>>,
    #[doc = "Disallow unused imports."]
    #[serde(skip_serializing_if = "Option::is_none")]
    pub no_unused_imports: Option<RuleFixConfiguration<biome_js_analyze::options::NoUnusedImports>>,
    #[doc = "Disallow unused labels."]
    #[serde(skip_serializing_if = "Option::is_none")]
    pub no_unused_labels: Option<RuleFixConfiguration<biome_js_analyze::options::NoUnusedLabels>>,
    #[doc = "Disallow unused private class members"]
    #[serde(skip_serializing_if = "Option::is_none")]
    pub no_unused_private_class_members:
        Option<RuleFixConfiguration<biome_js_analyze::options::NoUnusedPrivateClassMembers>>,
    #[doc = "Disallow unused variables."]
    #[serde(skip_serializing_if = "Option::is_none")]
    pub no_unused_variables:
        Option<RuleFixConfiguration<biome_js_analyze::options::NoUnusedVariables>>,
    #[doc = "This rules prevents void elements (AKA self-closing elements) from having children."]
    #[serde(skip_serializing_if = "Option::is_none")]
    pub no_void_elements_with_children:
        Option<RuleFixConfiguration<biome_js_analyze::options::NoVoidElementsWithChildren>>,
    #[doc = "Disallow returning a value from a function with the return type 'void'"]
    #[serde(skip_serializing_if = "Option::is_none")]
    pub no_void_type_return: Option<RuleConfiguration<biome_js_analyze::options::NoVoidTypeReturn>>,
    #[doc = "Disallow Array constructors."]
    #[serde(skip_serializing_if = "Option::is_none")]
    pub use_array_literals:
        Option<RuleFixConfiguration<biome_js_analyze::options::UseArrayLiterals>>,
    #[doc = "Enforce all dependencies are correctly specified in a React hook."]
    #[serde(skip_serializing_if = "Option::is_none")]
    pub use_exhaustive_dependencies:
        Option<RuleConfiguration<biome_js_analyze::options::UseExhaustiveDependencies>>,
    #[doc = "Enforce that all React hooks are being called from the Top Level component functions."]
    #[serde(skip_serializing_if = "Option::is_none")]
    pub use_hook_at_top_level:
        Option<RuleConfiguration<biome_js_analyze::options::UseHookAtTopLevel>>,
    #[doc = "Enforce file extensions for relative imports."]
    #[serde(skip_serializing_if = "Option::is_none")]
    pub use_import_extensions:
        Option<RuleFixConfiguration<biome_js_analyze::options::UseImportExtensions>>,
    #[doc = "Require calls to isNaN() when checking for NaN."]
    #[serde(skip_serializing_if = "Option::is_none")]
    pub use_is_nan: Option<RuleFixConfiguration<biome_js_analyze::options::UseIsNan>>,
    #[doc = "Disallow missing key props in iterators/collection literals."]
    #[serde(skip_serializing_if = "Option::is_none")]
    pub use_jsx_key_in_iterable:
        Option<RuleConfiguration<biome_js_analyze::options::UseJsxKeyInIterable>>,
    #[doc = "Enforce \"for\" loop update clause moving the counter in the right direction."]
    #[serde(skip_serializing_if = "Option::is_none")]
    pub use_valid_for_direction:
        Option<RuleConfiguration<biome_js_analyze::options::UseValidForDirection>>,
    #[doc = "Require generator functions to contain yield."]
    #[serde(skip_serializing_if = "Option::is_none")]
    pub use_yield: Option<RuleConfiguration<biome_js_analyze::options::UseYield>>,
}
impl DeserializableValidator for Correctness {
    fn validate(
        &mut self,
        _name: &str,
        range: TextRange,
        diagnostics: &mut Vec<DeserializationDiagnostic>,
    ) -> bool {
        if self.recommended == Some(true) && self.all == Some(true) {
            diagnostics . push (DeserializationDiagnostic :: new (markup ! (< Emphasis > "'recommended'" < / Emphasis > " and " < Emphasis > "'all'" < / Emphasis > " can't be both " < Emphasis > "'true'" < / Emphasis > ". You should choose only one of them.")) . with_range (range) . with_note (markup ! ("Biome will fallback to its defaults for this section."))) ;
            return false;
        }
        true
    }
}
impl Correctness {
    const GROUP_NAME: &'static str = "correctness";
    pub(crate) const GROUP_RULES: &'static [&'static str] = &[
        "noChildrenProp",
        "noConstAssign",
        "noConstantCondition",
        "noConstantMathMinMaxClamp",
        "noConstructorReturn",
        "noEmptyCharacterClassInRegex",
        "noEmptyPattern",
        "noFlatMapIdentity",
        "noGlobalObjectCalls",
        "noInnerDeclarations",
        "noInvalidBuiltinInstantiation",
        "noInvalidConstructorSuper",
        "noInvalidDirectionInLinearGradient",
        "noInvalidGridAreas",
        "noInvalidNewBuiltin",
        "noInvalidPositionAtImportRule",
        "noInvalidUseBeforeDeclaration",
        "noNewSymbol",
        "noNodejsModules",
        "noNonoctalDecimalEscape",
        "noPrecisionLoss",
        "noRenderReturnValue",
        "noSelfAssign",
        "noSetterReturn",
        "noStringCaseMismatch",
        "noSwitchDeclarations",
        "noUndeclaredDependencies",
        "noUndeclaredVariables",
        "noUnknownFunction",
        "noUnknownMediaFeatureName",
        "noUnknownProperty",
        "noUnknownUnit",
        "noUnmatchableAnbSelector",
        "noUnnecessaryContinue",
        "noUnreachable",
        "noUnreachableSuper",
        "noUnsafeFinally",
        "noUnsafeOptionalChaining",
        "noUnusedFunctionParameters",
        "noUnusedImports",
        "noUnusedLabels",
        "noUnusedPrivateClassMembers",
        "noUnusedVariables",
        "noVoidElementsWithChildren",
        "noVoidTypeReturn",
        "useArrayLiterals",
        "useExhaustiveDependencies",
        "useHookAtTopLevel",
        "useImportExtensions",
        "useIsNan",
        "useJsxKeyInIterable",
        "useValidForDirection",
        "useYield",
    ];
    const RECOMMENDED_RULES: &'static [&'static str] = &[
        "noChildrenProp",
        "noConstAssign",
        "noConstantCondition",
        "noConstructorReturn",
        "noEmptyCharacterClassInRegex",
        "noEmptyPattern",
        "noFlatMapIdentity",
        "noGlobalObjectCalls",
        "noInnerDeclarations",
        "noInvalidBuiltinInstantiation",
        "noInvalidConstructorSuper",
        "noInvalidDirectionInLinearGradient",
        "noInvalidGridAreas",
        "noInvalidPositionAtImportRule",
        "noInvalidUseBeforeDeclaration",
        "noNonoctalDecimalEscape",
        "noPrecisionLoss",
        "noRenderReturnValue",
        "noSelfAssign",
        "noSetterReturn",
        "noStringCaseMismatch",
        "noSwitchDeclarations",
        "noUnknownFunction",
        "noUnknownMediaFeatureName",
        "noUnknownProperty",
        "noUnknownUnit",
        "noUnmatchableAnbSelector",
        "noUnnecessaryContinue",
        "noUnreachable",
        "noUnreachableSuper",
        "noUnsafeFinally",
        "noUnsafeOptionalChaining",
        "noUnusedLabels",
        "noVoidElementsWithChildren",
        "noVoidTypeReturn",
        "useExhaustiveDependencies",
        "useIsNan",
        "useJsxKeyInIterable",
        "useValidForDirection",
        "useYield",
    ];
    const RECOMMENDED_RULES_AS_FILTERS: &'static [RuleFilter<'static>] = &[
        RuleFilter::Rule(Self::GROUP_NAME, Self::GROUP_RULES[0]),
        RuleFilter::Rule(Self::GROUP_NAME, Self::GROUP_RULES[1]),
        RuleFilter::Rule(Self::GROUP_NAME, Self::GROUP_RULES[2]),
        RuleFilter::Rule(Self::GROUP_NAME, Self::GROUP_RULES[4]),
        RuleFilter::Rule(Self::GROUP_NAME, Self::GROUP_RULES[5]),
        RuleFilter::Rule(Self::GROUP_NAME, Self::GROUP_RULES[6]),
        RuleFilter::Rule(Self::GROUP_NAME, Self::GROUP_RULES[7]),
        RuleFilter::Rule(Self::GROUP_NAME, Self::GROUP_RULES[8]),
        RuleFilter::Rule(Self::GROUP_NAME, Self::GROUP_RULES[9]),
        RuleFilter::Rule(Self::GROUP_NAME, Self::GROUP_RULES[10]),
        RuleFilter::Rule(Self::GROUP_NAME, Self::GROUP_RULES[11]),
        RuleFilter::Rule(Self::GROUP_NAME, Self::GROUP_RULES[12]),
        RuleFilter::Rule(Self::GROUP_NAME, Self::GROUP_RULES[13]),
        RuleFilter::Rule(Self::GROUP_NAME, Self::GROUP_RULES[15]),
        RuleFilter::Rule(Self::GROUP_NAME, Self::GROUP_RULES[16]),
        RuleFilter::Rule(Self::GROUP_NAME, Self::GROUP_RULES[19]),
        RuleFilter::Rule(Self::GROUP_NAME, Self::GROUP_RULES[20]),
        RuleFilter::Rule(Self::GROUP_NAME, Self::GROUP_RULES[21]),
        RuleFilter::Rule(Self::GROUP_NAME, Self::GROUP_RULES[22]),
        RuleFilter::Rule(Self::GROUP_NAME, Self::GROUP_RULES[23]),
        RuleFilter::Rule(Self::GROUP_NAME, Self::GROUP_RULES[24]),
        RuleFilter::Rule(Self::GROUP_NAME, Self::GROUP_RULES[25]),
        RuleFilter::Rule(Self::GROUP_NAME, Self::GROUP_RULES[28]),
        RuleFilter::Rule(Self::GROUP_NAME, Self::GROUP_RULES[29]),
        RuleFilter::Rule(Self::GROUP_NAME, Self::GROUP_RULES[30]),
        RuleFilter::Rule(Self::GROUP_NAME, Self::GROUP_RULES[31]),
        RuleFilter::Rule(Self::GROUP_NAME, Self::GROUP_RULES[32]),
        RuleFilter::Rule(Self::GROUP_NAME, Self::GROUP_RULES[33]),
        RuleFilter::Rule(Self::GROUP_NAME, Self::GROUP_RULES[34]),
        RuleFilter::Rule(Self::GROUP_NAME, Self::GROUP_RULES[35]),
        RuleFilter::Rule(Self::GROUP_NAME, Self::GROUP_RULES[36]),
        RuleFilter::Rule(Self::GROUP_NAME, Self::GROUP_RULES[37]),
        RuleFilter::Rule(Self::GROUP_NAME, Self::GROUP_RULES[40]),
        RuleFilter::Rule(Self::GROUP_NAME, Self::GROUP_RULES[43]),
        RuleFilter::Rule(Self::GROUP_NAME, Self::GROUP_RULES[44]),
        RuleFilter::Rule(Self::GROUP_NAME, Self::GROUP_RULES[46]),
        RuleFilter::Rule(Self::GROUP_NAME, Self::GROUP_RULES[49]),
        RuleFilter::Rule(Self::GROUP_NAME, Self::GROUP_RULES[50]),
        RuleFilter::Rule(Self::GROUP_NAME, Self::GROUP_RULES[51]),
        RuleFilter::Rule(Self::GROUP_NAME, Self::GROUP_RULES[52]),
    ];
    const ALL_RULES_AS_FILTERS: &'static [RuleFilter<'static>] = &[
        RuleFilter::Rule(Self::GROUP_NAME, Self::GROUP_RULES[0]),
        RuleFilter::Rule(Self::GROUP_NAME, Self::GROUP_RULES[1]),
        RuleFilter::Rule(Self::GROUP_NAME, Self::GROUP_RULES[2]),
        RuleFilter::Rule(Self::GROUP_NAME, Self::GROUP_RULES[3]),
        RuleFilter::Rule(Self::GROUP_NAME, Self::GROUP_RULES[4]),
        RuleFilter::Rule(Self::GROUP_NAME, Self::GROUP_RULES[5]),
        RuleFilter::Rule(Self::GROUP_NAME, Self::GROUP_RULES[6]),
        RuleFilter::Rule(Self::GROUP_NAME, Self::GROUP_RULES[7]),
        RuleFilter::Rule(Self::GROUP_NAME, Self::GROUP_RULES[8]),
        RuleFilter::Rule(Self::GROUP_NAME, Self::GROUP_RULES[9]),
        RuleFilter::Rule(Self::GROUP_NAME, Self::GROUP_RULES[10]),
        RuleFilter::Rule(Self::GROUP_NAME, Self::GROUP_RULES[11]),
        RuleFilter::Rule(Self::GROUP_NAME, Self::GROUP_RULES[12]),
        RuleFilter::Rule(Self::GROUP_NAME, Self::GROUP_RULES[13]),
        RuleFilter::Rule(Self::GROUP_NAME, Self::GROUP_RULES[14]),
        RuleFilter::Rule(Self::GROUP_NAME, Self::GROUP_RULES[15]),
        RuleFilter::Rule(Self::GROUP_NAME, Self::GROUP_RULES[16]),
        RuleFilter::Rule(Self::GROUP_NAME, Self::GROUP_RULES[17]),
        RuleFilter::Rule(Self::GROUP_NAME, Self::GROUP_RULES[18]),
        RuleFilter::Rule(Self::GROUP_NAME, Self::GROUP_RULES[19]),
        RuleFilter::Rule(Self::GROUP_NAME, Self::GROUP_RULES[20]),
        RuleFilter::Rule(Self::GROUP_NAME, Self::GROUP_RULES[21]),
        RuleFilter::Rule(Self::GROUP_NAME, Self::GROUP_RULES[22]),
        RuleFilter::Rule(Self::GROUP_NAME, Self::GROUP_RULES[23]),
        RuleFilter::Rule(Self::GROUP_NAME, Self::GROUP_RULES[24]),
        RuleFilter::Rule(Self::GROUP_NAME, Self::GROUP_RULES[25]),
        RuleFilter::Rule(Self::GROUP_NAME, Self::GROUP_RULES[26]),
        RuleFilter::Rule(Self::GROUP_NAME, Self::GROUP_RULES[27]),
        RuleFilter::Rule(Self::GROUP_NAME, Self::GROUP_RULES[28]),
        RuleFilter::Rule(Self::GROUP_NAME, Self::GROUP_RULES[29]),
        RuleFilter::Rule(Self::GROUP_NAME, Self::GROUP_RULES[30]),
        RuleFilter::Rule(Self::GROUP_NAME, Self::GROUP_RULES[31]),
        RuleFilter::Rule(Self::GROUP_NAME, Self::GROUP_RULES[32]),
        RuleFilter::Rule(Self::GROUP_NAME, Self::GROUP_RULES[33]),
        RuleFilter::Rule(Self::GROUP_NAME, Self::GROUP_RULES[34]),
        RuleFilter::Rule(Self::GROUP_NAME, Self::GROUP_RULES[35]),
        RuleFilter::Rule(Self::GROUP_NAME, Self::GROUP_RULES[36]),
        RuleFilter::Rule(Self::GROUP_NAME, Self::GROUP_RULES[37]),
        RuleFilter::Rule(Self::GROUP_NAME, Self::GROUP_RULES[38]),
        RuleFilter::Rule(Self::GROUP_NAME, Self::GROUP_RULES[39]),
        RuleFilter::Rule(Self::GROUP_NAME, Self::GROUP_RULES[40]),
        RuleFilter::Rule(Self::GROUP_NAME, Self::GROUP_RULES[41]),
        RuleFilter::Rule(Self::GROUP_NAME, Self::GROUP_RULES[42]),
        RuleFilter::Rule(Self::GROUP_NAME, Self::GROUP_RULES[43]),
        RuleFilter::Rule(Self::GROUP_NAME, Self::GROUP_RULES[44]),
        RuleFilter::Rule(Self::GROUP_NAME, Self::GROUP_RULES[45]),
        RuleFilter::Rule(Self::GROUP_NAME, Self::GROUP_RULES[46]),
        RuleFilter::Rule(Self::GROUP_NAME, Self::GROUP_RULES[47]),
        RuleFilter::Rule(Self::GROUP_NAME, Self::GROUP_RULES[48]),
        RuleFilter::Rule(Self::GROUP_NAME, Self::GROUP_RULES[49]),
        RuleFilter::Rule(Self::GROUP_NAME, Self::GROUP_RULES[50]),
        RuleFilter::Rule(Self::GROUP_NAME, Self::GROUP_RULES[51]),
        RuleFilter::Rule(Self::GROUP_NAME, Self::GROUP_RULES[52]),
    ];
    #[doc = r" Retrieves the recommended rules"]
    pub(crate) fn is_recommended_true(&self) -> bool {
        matches!(self.recommended, Some(true))
    }
    pub(crate) fn is_recommended_unset(&self) -> bool {
        self.recommended.is_none()
    }
    pub(crate) fn is_all_true(&self) -> bool {
        matches!(self.all, Some(true))
    }
    pub(crate) fn is_all_unset(&self) -> bool {
        self.all.is_none()
    }
    pub(crate) fn get_enabled_rules(&self) -> FxHashSet<RuleFilter<'static>> {
        let mut index_set = FxHashSet::default();
        if let Some(rule) = self.no_children_prop.as_ref() {
            if rule.is_enabled() {
                index_set.insert(RuleFilter::Rule(Self::GROUP_NAME, Self::GROUP_RULES[0]));
            }
        }
        if let Some(rule) = self.no_const_assign.as_ref() {
            if rule.is_enabled() {
                index_set.insert(RuleFilter::Rule(Self::GROUP_NAME, Self::GROUP_RULES[1]));
            }
        }
        if let Some(rule) = self.no_constant_condition.as_ref() {
            if rule.is_enabled() {
                index_set.insert(RuleFilter::Rule(Self::GROUP_NAME, Self::GROUP_RULES[2]));
            }
        }
        if let Some(rule) = self.no_constant_math_min_max_clamp.as_ref() {
            if rule.is_enabled() {
                index_set.insert(RuleFilter::Rule(Self::GROUP_NAME, Self::GROUP_RULES[3]));
            }
        }
        if let Some(rule) = self.no_constructor_return.as_ref() {
            if rule.is_enabled() {
                index_set.insert(RuleFilter::Rule(Self::GROUP_NAME, Self::GROUP_RULES[4]));
            }
        }
        if let Some(rule) = self.no_empty_character_class_in_regex.as_ref() {
            if rule.is_enabled() {
                index_set.insert(RuleFilter::Rule(Self::GROUP_NAME, Self::GROUP_RULES[5]));
            }
        }
        if let Some(rule) = self.no_empty_pattern.as_ref() {
            if rule.is_enabled() {
                index_set.insert(RuleFilter::Rule(Self::GROUP_NAME, Self::GROUP_RULES[6]));
            }
        }
        if let Some(rule) = self.no_flat_map_identity.as_ref() {
            if rule.is_enabled() {
                index_set.insert(RuleFilter::Rule(Self::GROUP_NAME, Self::GROUP_RULES[7]));
            }
        }
        if let Some(rule) = self.no_global_object_calls.as_ref() {
            if rule.is_enabled() {
                index_set.insert(RuleFilter::Rule(Self::GROUP_NAME, Self::GROUP_RULES[8]));
            }
        }
        if let Some(rule) = self.no_inner_declarations.as_ref() {
            if rule.is_enabled() {
                index_set.insert(RuleFilter::Rule(Self::GROUP_NAME, Self::GROUP_RULES[9]));
            }
        }
        if let Some(rule) = self.no_invalid_builtin_instantiation.as_ref() {
            if rule.is_enabled() {
                index_set.insert(RuleFilter::Rule(Self::GROUP_NAME, Self::GROUP_RULES[10]));
            }
        }
        if let Some(rule) = self.no_invalid_constructor_super.as_ref() {
            if rule.is_enabled() {
                index_set.insert(RuleFilter::Rule(Self::GROUP_NAME, Self::GROUP_RULES[11]));
            }
        }
        if let Some(rule) = self.no_invalid_direction_in_linear_gradient.as_ref() {
            if rule.is_enabled() {
                index_set.insert(RuleFilter::Rule(Self::GROUP_NAME, Self::GROUP_RULES[12]));
            }
        }
        if let Some(rule) = self.no_invalid_grid_areas.as_ref() {
            if rule.is_enabled() {
                index_set.insert(RuleFilter::Rule(Self::GROUP_NAME, Self::GROUP_RULES[13]));
            }
        }
        if let Some(rule) = self.no_invalid_new_builtin.as_ref() {
            if rule.is_enabled() {
                index_set.insert(RuleFilter::Rule(Self::GROUP_NAME, Self::GROUP_RULES[14]));
            }
        }
        if let Some(rule) = self.no_invalid_position_at_import_rule.as_ref() {
            if rule.is_enabled() {
                index_set.insert(RuleFilter::Rule(Self::GROUP_NAME, Self::GROUP_RULES[15]));
            }
        }
        if let Some(rule) = self.no_invalid_use_before_declaration.as_ref() {
            if rule.is_enabled() {
                index_set.insert(RuleFilter::Rule(Self::GROUP_NAME, Self::GROUP_RULES[16]));
            }
        }
        if let Some(rule) = self.no_new_symbol.as_ref() {
            if rule.is_enabled() {
                index_set.insert(RuleFilter::Rule(Self::GROUP_NAME, Self::GROUP_RULES[17]));
            }
        }
        if let Some(rule) = self.no_nodejs_modules.as_ref() {
            if rule.is_enabled() {
                index_set.insert(RuleFilter::Rule(Self::GROUP_NAME, Self::GROUP_RULES[18]));
            }
        }
        if let Some(rule) = self.no_nonoctal_decimal_escape.as_ref() {
            if rule.is_enabled() {
                index_set.insert(RuleFilter::Rule(Self::GROUP_NAME, Self::GROUP_RULES[19]));
            }
        }
        if let Some(rule) = self.no_precision_loss.as_ref() {
            if rule.is_enabled() {
                index_set.insert(RuleFilter::Rule(Self::GROUP_NAME, Self::GROUP_RULES[20]));
            }
        }
        if let Some(rule) = self.no_render_return_value.as_ref() {
            if rule.is_enabled() {
                index_set.insert(RuleFilter::Rule(Self::GROUP_NAME, Self::GROUP_RULES[21]));
            }
        }
        if let Some(rule) = self.no_self_assign.as_ref() {
            if rule.is_enabled() {
                index_set.insert(RuleFilter::Rule(Self::GROUP_NAME, Self::GROUP_RULES[22]));
            }
        }
        if let Some(rule) = self.no_setter_return.as_ref() {
            if rule.is_enabled() {
                index_set.insert(RuleFilter::Rule(Self::GROUP_NAME, Self::GROUP_RULES[23]));
            }
        }
        if let Some(rule) = self.no_string_case_mismatch.as_ref() {
            if rule.is_enabled() {
                index_set.insert(RuleFilter::Rule(Self::GROUP_NAME, Self::GROUP_RULES[24]));
            }
        }
        if let Some(rule) = self.no_switch_declarations.as_ref() {
            if rule.is_enabled() {
                index_set.insert(RuleFilter::Rule(Self::GROUP_NAME, Self::GROUP_RULES[25]));
            }
        }
        if let Some(rule) = self.no_undeclared_dependencies.as_ref() {
            if rule.is_enabled() {
                index_set.insert(RuleFilter::Rule(Self::GROUP_NAME, Self::GROUP_RULES[26]));
            }
        }
        if let Some(rule) = self.no_undeclared_variables.as_ref() {
            if rule.is_enabled() {
                index_set.insert(RuleFilter::Rule(Self::GROUP_NAME, Self::GROUP_RULES[27]));
            }
        }
        if let Some(rule) = self.no_unknown_function.as_ref() {
            if rule.is_enabled() {
                index_set.insert(RuleFilter::Rule(Self::GROUP_NAME, Self::GROUP_RULES[28]));
            }
        }
        if let Some(rule) = self.no_unknown_media_feature_name.as_ref() {
            if rule.is_enabled() {
                index_set.insert(RuleFilter::Rule(Self::GROUP_NAME, Self::GROUP_RULES[29]));
            }
        }
        if let Some(rule) = self.no_unknown_property.as_ref() {
            if rule.is_enabled() {
                index_set.insert(RuleFilter::Rule(Self::GROUP_NAME, Self::GROUP_RULES[30]));
            }
        }
        if let Some(rule) = self.no_unknown_unit.as_ref() {
            if rule.is_enabled() {
                index_set.insert(RuleFilter::Rule(Self::GROUP_NAME, Self::GROUP_RULES[31]));
            }
        }
        if let Some(rule) = self.no_unmatchable_anb_selector.as_ref() {
            if rule.is_enabled() {
                index_set.insert(RuleFilter::Rule(Self::GROUP_NAME, Self::GROUP_RULES[32]));
            }
        }
        if let Some(rule) = self.no_unnecessary_continue.as_ref() {
            if rule.is_enabled() {
                index_set.insert(RuleFilter::Rule(Self::GROUP_NAME, Self::GROUP_RULES[33]));
            }
        }
        if let Some(rule) = self.no_unreachable.as_ref() {
            if rule.is_enabled() {
                index_set.insert(RuleFilter::Rule(Self::GROUP_NAME, Self::GROUP_RULES[34]));
            }
        }
        if let Some(rule) = self.no_unreachable_super.as_ref() {
            if rule.is_enabled() {
                index_set.insert(RuleFilter::Rule(Self::GROUP_NAME, Self::GROUP_RULES[35]));
            }
        }
        if let Some(rule) = self.no_unsafe_finally.as_ref() {
            if rule.is_enabled() {
                index_set.insert(RuleFilter::Rule(Self::GROUP_NAME, Self::GROUP_RULES[36]));
            }
        }
        if let Some(rule) = self.no_unsafe_optional_chaining.as_ref() {
            if rule.is_enabled() {
                index_set.insert(RuleFilter::Rule(Self::GROUP_NAME, Self::GROUP_RULES[37]));
            }
        }
        if let Some(rule) = self.no_unused_function_parameters.as_ref() {
            if rule.is_enabled() {
                index_set.insert(RuleFilter::Rule(Self::GROUP_NAME, Self::GROUP_RULES[38]));
            }
        }
        if let Some(rule) = self.no_unused_imports.as_ref() {
            if rule.is_enabled() {
                index_set.insert(RuleFilter::Rule(Self::GROUP_NAME, Self::GROUP_RULES[39]));
            }
        }
        if let Some(rule) = self.no_unused_labels.as_ref() {
            if rule.is_enabled() {
                index_set.insert(RuleFilter::Rule(Self::GROUP_NAME, Self::GROUP_RULES[40]));
            }
        }
        if let Some(rule) = self.no_unused_private_class_members.as_ref() {
            if rule.is_enabled() {
                index_set.insert(RuleFilter::Rule(Self::GROUP_NAME, Self::GROUP_RULES[41]));
            }
        }
        if let Some(rule) = self.no_unused_variables.as_ref() {
            if rule.is_enabled() {
                index_set.insert(RuleFilter::Rule(Self::GROUP_NAME, Self::GROUP_RULES[42]));
            }
        }
        if let Some(rule) = self.no_void_elements_with_children.as_ref() {
            if rule.is_enabled() {
                index_set.insert(RuleFilter::Rule(Self::GROUP_NAME, Self::GROUP_RULES[43]));
            }
        }
        if let Some(rule) = self.no_void_type_return.as_ref() {
            if rule.is_enabled() {
                index_set.insert(RuleFilter::Rule(Self::GROUP_NAME, Self::GROUP_RULES[44]));
            }
        }
        if let Some(rule) = self.use_array_literals.as_ref() {
            if rule.is_enabled() {
                index_set.insert(RuleFilter::Rule(Self::GROUP_NAME, Self::GROUP_RULES[45]));
            }
        }
        if let Some(rule) = self.use_exhaustive_dependencies.as_ref() {
            if rule.is_enabled() {
                index_set.insert(RuleFilter::Rule(Self::GROUP_NAME, Self::GROUP_RULES[46]));
            }
        }
        if let Some(rule) = self.use_hook_at_top_level.as_ref() {
            if rule.is_enabled() {
                index_set.insert(RuleFilter::Rule(Self::GROUP_NAME, Self::GROUP_RULES[47]));
            }
        }
        if let Some(rule) = self.use_import_extensions.as_ref() {
            if rule.is_enabled() {
                index_set.insert(RuleFilter::Rule(Self::GROUP_NAME, Self::GROUP_RULES[48]));
            }
        }
        if let Some(rule) = self.use_is_nan.as_ref() {
            if rule.is_enabled() {
                index_set.insert(RuleFilter::Rule(Self::GROUP_NAME, Self::GROUP_RULES[49]));
            }
        }
        if let Some(rule) = self.use_jsx_key_in_iterable.as_ref() {
            if rule.is_enabled() {
                index_set.insert(RuleFilter::Rule(Self::GROUP_NAME, Self::GROUP_RULES[50]));
            }
        }
        if let Some(rule) = self.use_valid_for_direction.as_ref() {
            if rule.is_enabled() {
                index_set.insert(RuleFilter::Rule(Self::GROUP_NAME, Self::GROUP_RULES[51]));
            }
        }
        if let Some(rule) = self.use_yield.as_ref() {
            if rule.is_enabled() {
                index_set.insert(RuleFilter::Rule(Self::GROUP_NAME, Self::GROUP_RULES[52]));
            }
        }
        index_set
    }
    pub(crate) fn get_disabled_rules(&self) -> FxHashSet<RuleFilter<'static>> {
        let mut index_set = FxHashSet::default();
        if let Some(rule) = self.no_children_prop.as_ref() {
            if rule.is_disabled() {
                index_set.insert(RuleFilter::Rule(Self::GROUP_NAME, Self::GROUP_RULES[0]));
            }
        }
        if let Some(rule) = self.no_const_assign.as_ref() {
            if rule.is_disabled() {
                index_set.insert(RuleFilter::Rule(Self::GROUP_NAME, Self::GROUP_RULES[1]));
            }
        }
        if let Some(rule) = self.no_constant_condition.as_ref() {
            if rule.is_disabled() {
                index_set.insert(RuleFilter::Rule(Self::GROUP_NAME, Self::GROUP_RULES[2]));
            }
        }
        if let Some(rule) = self.no_constant_math_min_max_clamp.as_ref() {
            if rule.is_disabled() {
                index_set.insert(RuleFilter::Rule(Self::GROUP_NAME, Self::GROUP_RULES[3]));
            }
        }
        if let Some(rule) = self.no_constructor_return.as_ref() {
            if rule.is_disabled() {
                index_set.insert(RuleFilter::Rule(Self::GROUP_NAME, Self::GROUP_RULES[4]));
            }
        }
        if let Some(rule) = self.no_empty_character_class_in_regex.as_ref() {
            if rule.is_disabled() {
                index_set.insert(RuleFilter::Rule(Self::GROUP_NAME, Self::GROUP_RULES[5]));
            }
        }
        if let Some(rule) = self.no_empty_pattern.as_ref() {
            if rule.is_disabled() {
                index_set.insert(RuleFilter::Rule(Self::GROUP_NAME, Self::GROUP_RULES[6]));
            }
        }
        if let Some(rule) = self.no_flat_map_identity.as_ref() {
            if rule.is_disabled() {
                index_set.insert(RuleFilter::Rule(Self::GROUP_NAME, Self::GROUP_RULES[7]));
            }
        }
        if let Some(rule) = self.no_global_object_calls.as_ref() {
            if rule.is_disabled() {
                index_set.insert(RuleFilter::Rule(Self::GROUP_NAME, Self::GROUP_RULES[8]));
            }
        }
        if let Some(rule) = self.no_inner_declarations.as_ref() {
            if rule.is_disabled() {
                index_set.insert(RuleFilter::Rule(Self::GROUP_NAME, Self::GROUP_RULES[9]));
            }
        }
        if let Some(rule) = self.no_invalid_builtin_instantiation.as_ref() {
            if rule.is_disabled() {
                index_set.insert(RuleFilter::Rule(Self::GROUP_NAME, Self::GROUP_RULES[10]));
            }
        }
        if let Some(rule) = self.no_invalid_constructor_super.as_ref() {
            if rule.is_disabled() {
                index_set.insert(RuleFilter::Rule(Self::GROUP_NAME, Self::GROUP_RULES[11]));
            }
        }
        if let Some(rule) = self.no_invalid_direction_in_linear_gradient.as_ref() {
            if rule.is_disabled() {
                index_set.insert(RuleFilter::Rule(Self::GROUP_NAME, Self::GROUP_RULES[12]));
            }
        }
        if let Some(rule) = self.no_invalid_grid_areas.as_ref() {
            if rule.is_disabled() {
                index_set.insert(RuleFilter::Rule(Self::GROUP_NAME, Self::GROUP_RULES[13]));
            }
        }
        if let Some(rule) = self.no_invalid_new_builtin.as_ref() {
            if rule.is_disabled() {
                index_set.insert(RuleFilter::Rule(Self::GROUP_NAME, Self::GROUP_RULES[14]));
            }
        }
        if let Some(rule) = self.no_invalid_position_at_import_rule.as_ref() {
            if rule.is_disabled() {
                index_set.insert(RuleFilter::Rule(Self::GROUP_NAME, Self::GROUP_RULES[15]));
            }
        }
        if let Some(rule) = self.no_invalid_use_before_declaration.as_ref() {
            if rule.is_disabled() {
                index_set.insert(RuleFilter::Rule(Self::GROUP_NAME, Self::GROUP_RULES[16]));
            }
        }
        if let Some(rule) = self.no_new_symbol.as_ref() {
            if rule.is_disabled() {
                index_set.insert(RuleFilter::Rule(Self::GROUP_NAME, Self::GROUP_RULES[17]));
            }
        }
        if let Some(rule) = self.no_nodejs_modules.as_ref() {
            if rule.is_disabled() {
                index_set.insert(RuleFilter::Rule(Self::GROUP_NAME, Self::GROUP_RULES[18]));
            }
        }
        if let Some(rule) = self.no_nonoctal_decimal_escape.as_ref() {
            if rule.is_disabled() {
                index_set.insert(RuleFilter::Rule(Self::GROUP_NAME, Self::GROUP_RULES[19]));
            }
        }
        if let Some(rule) = self.no_precision_loss.as_ref() {
            if rule.is_disabled() {
                index_set.insert(RuleFilter::Rule(Self::GROUP_NAME, Self::GROUP_RULES[20]));
            }
        }
        if let Some(rule) = self.no_render_return_value.as_ref() {
            if rule.is_disabled() {
                index_set.insert(RuleFilter::Rule(Self::GROUP_NAME, Self::GROUP_RULES[21]));
            }
        }
        if let Some(rule) = self.no_self_assign.as_ref() {
            if rule.is_disabled() {
                index_set.insert(RuleFilter::Rule(Self::GROUP_NAME, Self::GROUP_RULES[22]));
            }
        }
        if let Some(rule) = self.no_setter_return.as_ref() {
            if rule.is_disabled() {
                index_set.insert(RuleFilter::Rule(Self::GROUP_NAME, Self::GROUP_RULES[23]));
            }
        }
        if let Some(rule) = self.no_string_case_mismatch.as_ref() {
            if rule.is_disabled() {
                index_set.insert(RuleFilter::Rule(Self::GROUP_NAME, Self::GROUP_RULES[24]));
            }
        }
        if let Some(rule) = self.no_switch_declarations.as_ref() {
            if rule.is_disabled() {
                index_set.insert(RuleFilter::Rule(Self::GROUP_NAME, Self::GROUP_RULES[25]));
            }
        }
        if let Some(rule) = self.no_undeclared_dependencies.as_ref() {
            if rule.is_disabled() {
                index_set.insert(RuleFilter::Rule(Self::GROUP_NAME, Self::GROUP_RULES[26]));
            }
        }
        if let Some(rule) = self.no_undeclared_variables.as_ref() {
            if rule.is_disabled() {
                index_set.insert(RuleFilter::Rule(Self::GROUP_NAME, Self::GROUP_RULES[27]));
            }
        }
        if let Some(rule) = self.no_unknown_function.as_ref() {
            if rule.is_disabled() {
                index_set.insert(RuleFilter::Rule(Self::GROUP_NAME, Self::GROUP_RULES[28]));
            }
        }
        if let Some(rule) = self.no_unknown_media_feature_name.as_ref() {
            if rule.is_disabled() {
                index_set.insert(RuleFilter::Rule(Self::GROUP_NAME, Self::GROUP_RULES[29]));
            }
        }
        if let Some(rule) = self.no_unknown_property.as_ref() {
            if rule.is_disabled() {
                index_set.insert(RuleFilter::Rule(Self::GROUP_NAME, Self::GROUP_RULES[30]));
            }
        }
        if let Some(rule) = self.no_unknown_unit.as_ref() {
            if rule.is_disabled() {
                index_set.insert(RuleFilter::Rule(Self::GROUP_NAME, Self::GROUP_RULES[31]));
            }
        }
        if let Some(rule) = self.no_unmatchable_anb_selector.as_ref() {
            if rule.is_disabled() {
                index_set.insert(RuleFilter::Rule(Self::GROUP_NAME, Self::GROUP_RULES[32]));
            }
        }
        if let Some(rule) = self.no_unnecessary_continue.as_ref() {
            if rule.is_disabled() {
                index_set.insert(RuleFilter::Rule(Self::GROUP_NAME, Self::GROUP_RULES[33]));
            }
        }
        if let Some(rule) = self.no_unreachable.as_ref() {
            if rule.is_disabled() {
                index_set.insert(RuleFilter::Rule(Self::GROUP_NAME, Self::GROUP_RULES[34]));
            }
        }
        if let Some(rule) = self.no_unreachable_super.as_ref() {
            if rule.is_disabled() {
                index_set.insert(RuleFilter::Rule(Self::GROUP_NAME, Self::GROUP_RULES[35]));
            }
        }
        if let Some(rule) = self.no_unsafe_finally.as_ref() {
            if rule.is_disabled() {
                index_set.insert(RuleFilter::Rule(Self::GROUP_NAME, Self::GROUP_RULES[36]));
            }
        }
        if let Some(rule) = self.no_unsafe_optional_chaining.as_ref() {
            if rule.is_disabled() {
                index_set.insert(RuleFilter::Rule(Self::GROUP_NAME, Self::GROUP_RULES[37]));
            }
        }
        if let Some(rule) = self.no_unused_function_parameters.as_ref() {
            if rule.is_disabled() {
                index_set.insert(RuleFilter::Rule(Self::GROUP_NAME, Self::GROUP_RULES[38]));
            }
        }
        if let Some(rule) = self.no_unused_imports.as_ref() {
            if rule.is_disabled() {
                index_set.insert(RuleFilter::Rule(Self::GROUP_NAME, Self::GROUP_RULES[39]));
            }
        }
        if let Some(rule) = self.no_unused_labels.as_ref() {
            if rule.is_disabled() {
                index_set.insert(RuleFilter::Rule(Self::GROUP_NAME, Self::GROUP_RULES[40]));
            }
        }
        if let Some(rule) = self.no_unused_private_class_members.as_ref() {
            if rule.is_disabled() {
                index_set.insert(RuleFilter::Rule(Self::GROUP_NAME, Self::GROUP_RULES[41]));
            }
        }
        if let Some(rule) = self.no_unused_variables.as_ref() {
            if rule.is_disabled() {
                index_set.insert(RuleFilter::Rule(Self::GROUP_NAME, Self::GROUP_RULES[42]));
            }
        }
        if let Some(rule) = self.no_void_elements_with_children.as_ref() {
            if rule.is_disabled() {
                index_set.insert(RuleFilter::Rule(Self::GROUP_NAME, Self::GROUP_RULES[43]));
            }
        }
        if let Some(rule) = self.no_void_type_return.as_ref() {
            if rule.is_disabled() {
                index_set.insert(RuleFilter::Rule(Self::GROUP_NAME, Self::GROUP_RULES[44]));
            }
        }
        if let Some(rule) = self.use_array_literals.as_ref() {
            if rule.is_disabled() {
                index_set.insert(RuleFilter::Rule(Self::GROUP_NAME, Self::GROUP_RULES[45]));
            }
        }
        if let Some(rule) = self.use_exhaustive_dependencies.as_ref() {
            if rule.is_disabled() {
                index_set.insert(RuleFilter::Rule(Self::GROUP_NAME, Self::GROUP_RULES[46]));
            }
        }
        if let Some(rule) = self.use_hook_at_top_level.as_ref() {
            if rule.is_disabled() {
                index_set.insert(RuleFilter::Rule(Self::GROUP_NAME, Self::GROUP_RULES[47]));
            }
        }
        if let Some(rule) = self.use_import_extensions.as_ref() {
            if rule.is_disabled() {
                index_set.insert(RuleFilter::Rule(Self::GROUP_NAME, Self::GROUP_RULES[48]));
            }
        }
        if let Some(rule) = self.use_is_nan.as_ref() {
            if rule.is_disabled() {
                index_set.insert(RuleFilter::Rule(Self::GROUP_NAME, Self::GROUP_RULES[49]));
            }
        }
        if let Some(rule) = self.use_jsx_key_in_iterable.as_ref() {
            if rule.is_disabled() {
                index_set.insert(RuleFilter::Rule(Self::GROUP_NAME, Self::GROUP_RULES[50]));
            }
        }
        if let Some(rule) = self.use_valid_for_direction.as_ref() {
            if rule.is_disabled() {
                index_set.insert(RuleFilter::Rule(Self::GROUP_NAME, Self::GROUP_RULES[51]));
            }
        }
        if let Some(rule) = self.use_yield.as_ref() {
            if rule.is_disabled() {
                index_set.insert(RuleFilter::Rule(Self::GROUP_NAME, Self::GROUP_RULES[52]));
            }
        }
        index_set
    }
    #[doc = r" Checks if, given a rule name, matches one of the rules contained in this category"]
    pub(crate) fn has_rule(rule_name: &str) -> Option<&'static str> {
        Some(Self::GROUP_RULES[Self::GROUP_RULES.binary_search(&rule_name).ok()?])
    }
    #[doc = r" Checks if, given a rule name, it is marked as recommended"]
    pub(crate) fn is_recommended_rule(rule_name: &str) -> bool {
        Self::RECOMMENDED_RULES.contains(&rule_name)
    }
    pub(crate) fn recommended_rules_as_filters() -> &'static [RuleFilter<'static>] {
        Self::RECOMMENDED_RULES_AS_FILTERS
    }
    pub(crate) fn all_rules_as_filters() -> &'static [RuleFilter<'static>] {
        Self::ALL_RULES_AS_FILTERS
    }
    #[doc = r" Select preset rules"]
    pub(crate) fn collect_preset_rules(
        &self,
        parent_is_all: bool,
        parent_is_recommended: bool,
        enabled_rules: &mut FxHashSet<RuleFilter<'static>>,
    ) {
        if self.is_all_true() || self.is_all_unset() && parent_is_all {
            enabled_rules.extend(Self::all_rules_as_filters());
        } else if self.is_recommended_true()
            || self.is_recommended_unset() && self.is_all_unset() && parent_is_recommended
        {
            enabled_rules.extend(Self::recommended_rules_as_filters());
        }
    }
    pub(crate) fn get_rule_configuration(
        &self,
        rule_name: &str,
    ) -> Option<(RulePlainConfiguration, Option<RuleOptions>)> {
        match rule_name {
            "noChildrenProp" => self
                .no_children_prop
                .as_ref()
                .map(|conf| (conf.level(), conf.get_options())),
            "noConstAssign" => self
                .no_const_assign
                .as_ref()
                .map(|conf| (conf.level(), conf.get_options())),
            "noConstantCondition" => self
                .no_constant_condition
                .as_ref()
                .map(|conf| (conf.level(), conf.get_options())),
            "noConstantMathMinMaxClamp" => self
                .no_constant_math_min_max_clamp
                .as_ref()
                .map(|conf| (conf.level(), conf.get_options())),
            "noConstructorReturn" => self
                .no_constructor_return
                .as_ref()
                .map(|conf| (conf.level(), conf.get_options())),
            "noEmptyCharacterClassInRegex" => self
                .no_empty_character_class_in_regex
                .as_ref()
                .map(|conf| (conf.level(), conf.get_options())),
            "noEmptyPattern" => self
                .no_empty_pattern
                .as_ref()
                .map(|conf| (conf.level(), conf.get_options())),
            "noFlatMapIdentity" => self
                .no_flat_map_identity
                .as_ref()
                .map(|conf| (conf.level(), conf.get_options())),
            "noGlobalObjectCalls" => self
                .no_global_object_calls
                .as_ref()
                .map(|conf| (conf.level(), conf.get_options())),
            "noInnerDeclarations" => self
                .no_inner_declarations
                .as_ref()
                .map(|conf| (conf.level(), conf.get_options())),
            "noInvalidBuiltinInstantiation" => self
                .no_invalid_builtin_instantiation
                .as_ref()
                .map(|conf| (conf.level(), conf.get_options())),
            "noInvalidConstructorSuper" => self
                .no_invalid_constructor_super
                .as_ref()
                .map(|conf| (conf.level(), conf.get_options())),
            "noInvalidDirectionInLinearGradient" => self
                .no_invalid_direction_in_linear_gradient
                .as_ref()
                .map(|conf| (conf.level(), conf.get_options())),
            "noInvalidGridAreas" => self
                .no_invalid_grid_areas
                .as_ref()
                .map(|conf| (conf.level(), conf.get_options())),
            "noInvalidNewBuiltin" => self
                .no_invalid_new_builtin
                .as_ref()
                .map(|conf| (conf.level(), conf.get_options())),
            "noInvalidPositionAtImportRule" => self
                .no_invalid_position_at_import_rule
                .as_ref()
                .map(|conf| (conf.level(), conf.get_options())),
            "noInvalidUseBeforeDeclaration" => self
                .no_invalid_use_before_declaration
                .as_ref()
                .map(|conf| (conf.level(), conf.get_options())),
            "noNewSymbol" => self
                .no_new_symbol
                .as_ref()
                .map(|conf| (conf.level(), conf.get_options())),
            "noNodejsModules" => self
                .no_nodejs_modules
                .as_ref()
                .map(|conf| (conf.level(), conf.get_options())),
            "noNonoctalDecimalEscape" => self
                .no_nonoctal_decimal_escape
                .as_ref()
                .map(|conf| (conf.level(), conf.get_options())),
            "noPrecisionLoss" => self
                .no_precision_loss
                .as_ref()
                .map(|conf| (conf.level(), conf.get_options())),
            "noRenderReturnValue" => self
                .no_render_return_value
                .as_ref()
                .map(|conf| (conf.level(), conf.get_options())),
            "noSelfAssign" => self
                .no_self_assign
                .as_ref()
                .map(|conf| (conf.level(), conf.get_options())),
            "noSetterReturn" => self
                .no_setter_return
                .as_ref()
                .map(|conf| (conf.level(), conf.get_options())),
            "noStringCaseMismatch" => self
                .no_string_case_mismatch
                .as_ref()
                .map(|conf| (conf.level(), conf.get_options())),
            "noSwitchDeclarations" => self
                .no_switch_declarations
                .as_ref()
                .map(|conf| (conf.level(), conf.get_options())),
            "noUndeclaredDependencies" => self
                .no_undeclared_dependencies
                .as_ref()
                .map(|conf| (conf.level(), conf.get_options())),
            "noUndeclaredVariables" => self
                .no_undeclared_variables
                .as_ref()
                .map(|conf| (conf.level(), conf.get_options())),
            "noUnknownFunction" => self
                .no_unknown_function
                .as_ref()
                .map(|conf| (conf.level(), conf.get_options())),
            "noUnknownMediaFeatureName" => self
                .no_unknown_media_feature_name
                .as_ref()
                .map(|conf| (conf.level(), conf.get_options())),
            "noUnknownProperty" => self
                .no_unknown_property
                .as_ref()
                .map(|conf| (conf.level(), conf.get_options())),
            "noUnknownUnit" => self
                .no_unknown_unit
                .as_ref()
                .map(|conf| (conf.level(), conf.get_options())),
            "noUnmatchableAnbSelector" => self
                .no_unmatchable_anb_selector
                .as_ref()
                .map(|conf| (conf.level(), conf.get_options())),
            "noUnnecessaryContinue" => self
                .no_unnecessary_continue
                .as_ref()
                .map(|conf| (conf.level(), conf.get_options())),
            "noUnreachable" => self
                .no_unreachable
                .as_ref()
                .map(|conf| (conf.level(), conf.get_options())),
            "noUnreachableSuper" => self
                .no_unreachable_super
                .as_ref()
                .map(|conf| (conf.level(), conf.get_options())),
            "noUnsafeFinally" => self
                .no_unsafe_finally
                .as_ref()
                .map(|conf| (conf.level(), conf.get_options())),
            "noUnsafeOptionalChaining" => self
                .no_unsafe_optional_chaining
                .as_ref()
                .map(|conf| (conf.level(), conf.get_options())),
            "noUnusedFunctionParameters" => self
                .no_unused_function_parameters
                .as_ref()
                .map(|conf| (conf.level(), conf.get_options())),
            "noUnusedImports" => self
                .no_unused_imports
                .as_ref()
                .map(|conf| (conf.level(), conf.get_options())),
            "noUnusedLabels" => self
                .no_unused_labels
                .as_ref()
                .map(|conf| (conf.level(), conf.get_options())),
            "noUnusedPrivateClassMembers" => self
                .no_unused_private_class_members
                .as_ref()
                .map(|conf| (conf.level(), conf.get_options())),
            "noUnusedVariables" => self
                .no_unused_variables
                .as_ref()
                .map(|conf| (conf.level(), conf.get_options())),
            "noVoidElementsWithChildren" => self
                .no_void_elements_with_children
                .as_ref()
                .map(|conf| (conf.level(), conf.get_options())),
            "noVoidTypeReturn" => self
                .no_void_type_return
                .as_ref()
                .map(|conf| (conf.level(), conf.get_options())),
            "useArrayLiterals" => self
                .use_array_literals
                .as_ref()
                .map(|conf| (conf.level(), conf.get_options())),
            "useExhaustiveDependencies" => self
                .use_exhaustive_dependencies
                .as_ref()
                .map(|conf| (conf.level(), conf.get_options())),
            "useHookAtTopLevel" => self
                .use_hook_at_top_level
                .as_ref()
                .map(|conf| (conf.level(), conf.get_options())),
            "useImportExtensions" => self
                .use_import_extensions
                .as_ref()
                .map(|conf| (conf.level(), conf.get_options())),
            "useIsNan" => self
                .use_is_nan
                .as_ref()
                .map(|conf| (conf.level(), conf.get_options())),
            "useJsxKeyInIterable" => self
                .use_jsx_key_in_iterable
                .as_ref()
                .map(|conf| (conf.level(), conf.get_options())),
            "useValidForDirection" => self
                .use_valid_for_direction
                .as_ref()
                .map(|conf| (conf.level(), conf.get_options())),
            "useYield" => self
                .use_yield
                .as_ref()
                .map(|conf| (conf.level(), conf.get_options())),
            _ => None,
        }
    }
}
#[derive(Clone, Debug, Default, Deserialize, Deserializable, Eq, Merge, PartialEq, Serialize)]
#[deserializable(with_validator)]
#[cfg_attr(feature = "schema", derive(JsonSchema))]
#[serde(rename_all = "camelCase", default, deny_unknown_fields)]
#[doc = r" A list of rules that belong to this group"]
pub struct Nursery {
    #[doc = r" It enables the recommended rules for this group"]
    #[serde(skip_serializing_if = "Option::is_none")]
    pub recommended: Option<bool>,
    #[doc = r" It enables ALL rules for this group."]
    #[serde(skip_serializing_if = "Option::is_none")]
    pub all: Option<bool>,
    #[doc = "Disallow use of CommonJs module system in favor of ESM style imports."]
    #[serde(skip_serializing_if = "Option::is_none")]
    pub no_common_js: Option<RuleConfiguration<biome_js_analyze::options::NoCommonJs>>,
    #[doc = "Disallow a lower specificity selector from coming after a higher specificity selector."]
    #[serde(skip_serializing_if = "Option::is_none")]
    pub no_descending_specificity:
        Option<RuleConfiguration<biome_css_analyze::options::NoDescendingSpecificity>>,
    #[doc = "Disallow direct assignments to document.cookie."]
    #[serde(skip_serializing_if = "Option::is_none")]
    pub no_document_cookie: Option<RuleConfiguration<biome_js_analyze::options::NoDocumentCookie>>,
    #[doc = "Prevents importing next/document outside of pages/_document.jsx in Next.js projects."]
    #[serde(skip_serializing_if = "Option::is_none")]
    pub no_document_import_in_page:
        Option<RuleConfiguration<biome_js_analyze::options::NoDocumentImportInPage>>,
    #[doc = "Disallow duplicate custom properties within declaration blocks."]
    #[serde(skip_serializing_if = "Option::is_none")]
    pub no_duplicate_custom_properties:
        Option<RuleConfiguration<biome_css_analyze::options::NoDuplicateCustomProperties>>,
    #[doc = "Disallow duplicate conditions in if-else-if chains"]
    #[serde(skip_serializing_if = "Option::is_none")]
    pub no_duplicate_else_if:
        Option<RuleConfiguration<biome_js_analyze::options::NoDuplicateElseIf>>,
    #[doc = "Disallow duplicate properties within declaration blocks."]
    #[serde(skip_serializing_if = "Option::is_none")]
    pub no_duplicate_properties:
        Option<RuleConfiguration<biome_css_analyze::options::NoDuplicateProperties>>,
    #[doc = "No duplicated fields in GraphQL operations."]
    #[serde(skip_serializing_if = "Option::is_none")]
    pub no_duplicated_fields:
        Option<RuleConfiguration<biome_graphql_analyze::options::NoDuplicatedFields>>,
    #[doc = "Disallow accessing namespace imports dynamically."]
    #[serde(skip_serializing_if = "Option::is_none")]
    pub no_dynamic_namespace_import_access:
        Option<RuleConfiguration<biome_js_analyze::options::NoDynamicNamespaceImportAccess>>,
    #[doc = "Disallow TypeScript enum."]
    #[serde(skip_serializing_if = "Option::is_none")]
    pub no_enum: Option<RuleConfiguration<biome_js_analyze::options::NoEnum>>,
    #[doc = "Disallow exporting an imported variable."]
    #[serde(skip_serializing_if = "Option::is_none")]
    pub no_exported_imports:
        Option<RuleConfiguration<biome_js_analyze::options::NoExportedImports>>,
    #[doc = "Prevent usage of \\<head> element in a Next.js project."]
    #[serde(skip_serializing_if = "Option::is_none")]
    pub no_head_element: Option<RuleConfiguration<biome_js_analyze::options::NoHeadElement>>,
    #[doc = "Prevent using the next/head module in pages/_document.js on Next.js projects."]
    #[serde(skip_serializing_if = "Option::is_none")]
    pub no_head_import_in_document:
        Option<RuleConfiguration<biome_js_analyze::options::NoHeadImportInDocument>>,
    #[doc = "Prevent usage of \\<img> element in a Next.js project."]
    #[serde(skip_serializing_if = "Option::is_none")]
    pub no_img_element: Option<RuleConfiguration<biome_js_analyze::options::NoImgElement>>,
    #[doc = "Disallows the use of irregular whitespace characters."]
    #[serde(skip_serializing_if = "Option::is_none")]
    pub no_irregular_whitespace:
        Option<RuleConfiguration<biome_css_analyze::options::NoIrregularWhitespace>>,
    #[doc = "Disallow missing var function for css variables."]
    #[serde(skip_serializing_if = "Option::is_none")]
    pub no_missing_var_function:
        Option<RuleConfiguration<biome_css_analyze::options::NoMissingVarFunction>>,
    #[doc = "Disallow nested ternary expressions."]
    #[serde(skip_serializing_if = "Option::is_none")]
    pub no_nested_ternary: Option<RuleConfiguration<biome_js_analyze::options::NoNestedTernary>>,
    #[doc = "Disallow octal escape sequences in string literals"]
    #[serde(skip_serializing_if = "Option::is_none")]
    pub no_octal_escape: Option<RuleConfiguration<biome_js_analyze::options::NoOctalEscape>>,
    #[doc = "Disallow the use of process.env."]
    #[serde(skip_serializing_if = "Option::is_none")]
    pub no_process_env: Option<RuleConfiguration<biome_js_analyze::options::NoProcessEnv>>,
    #[doc = "Disallow specified modules when loaded by import or require."]
    #[serde(skip_serializing_if = "Option::is_none")]
    pub no_restricted_imports:
        Option<RuleConfiguration<biome_js_analyze::options::NoRestrictedImports>>,
    #[doc = "Disallow user defined types."]
    #[serde(skip_serializing_if = "Option::is_none")]
    pub no_restricted_types:
        Option<RuleFixConfiguration<biome_js_analyze::options::NoRestrictedTypes>>,
    #[doc = "Disallow usage of sensitive data such as API keys and tokens."]
    #[serde(skip_serializing_if = "Option::is_none")]
    pub no_secrets: Option<RuleConfiguration<biome_js_analyze::options::NoSecrets>>,
    #[doc = "Enforce that static, visible elements (such as \\<div>) that have click handlers use the valid role attribute."]
    #[serde(skip_serializing_if = "Option::is_none")]
    pub no_static_element_interactions:
        Option<RuleConfiguration<biome_js_analyze::options::NoStaticElementInteractions>>,
    #[doc = "Enforce the use of String.slice() over String.substr() and String.substring()."]
    #[serde(skip_serializing_if = "Option::is_none")]
    pub no_substr: Option<RuleFixConfiguration<biome_js_analyze::options::NoSubstr>>,
    #[doc = "Disallow template literal placeholder syntax in regular strings."]
    #[serde(skip_serializing_if = "Option::is_none")]
    pub no_template_curly_in_string:
        Option<RuleConfiguration<biome_js_analyze::options::NoTemplateCurlyInString>>,
    #[doc = "Disallow unknown pseudo-class selectors."]
    #[serde(skip_serializing_if = "Option::is_none")]
    pub no_unknown_pseudo_class:
        Option<RuleConfiguration<biome_css_analyze::options::NoUnknownPseudoClass>>,
    #[doc = "Disallow unknown pseudo-element selectors."]
    #[serde(skip_serializing_if = "Option::is_none")]
    pub no_unknown_pseudo_element:
        Option<RuleConfiguration<biome_css_analyze::options::NoUnknownPseudoElement>>,
    #[doc = "Disallow unknown type selectors."]
    #[serde(skip_serializing_if = "Option::is_none")]
    pub no_unknown_type_selector:
        Option<RuleConfiguration<biome_css_analyze::options::NoUnknownTypeSelector>>,
    #[doc = "Disallow unnecessary escape sequence in regular expression literals."]
    #[serde(skip_serializing_if = "Option::is_none")]
    pub no_useless_escape_in_regex:
        Option<RuleFixConfiguration<biome_js_analyze::options::NoUselessEscapeInRegex>>,
<<<<<<< HEAD
    #[doc = "Disallow unnecessary length checks within logical expressions."]
    #[serde(skip_serializing_if = "Option::is_none")]
    pub no_useless_length_check:
        Option<RuleFixConfiguration<biome_js_analyze::options::NoUselessLengthCheck>>,
=======
    #[doc = "Disallow unnecessary String.raw function in template string literals without any escape sequence."]
    #[serde(skip_serializing_if = "Option::is_none")]
    pub no_useless_string_raw:
        Option<RuleConfiguration<biome_js_analyze::options::NoUselessStringRaw>>,
>>>>>>> 27ff2a75
    #[doc = "Disallow use of @value rule in css modules."]
    #[serde(skip_serializing_if = "Option::is_none")]
    pub no_value_at_rule: Option<RuleConfiguration<biome_css_analyze::options::NoValueAtRule>>,
    #[doc = "Disallow the use of overload signatures that are not next to each other."]
    #[serde(skip_serializing_if = "Option::is_none")]
    pub use_adjacent_overload_signatures:
        Option<RuleConfiguration<biome_js_analyze::options::UseAdjacentOverloadSignatures>>,
    #[doc = "Enforce that ARIA properties are valid for the roles that are supported by the element."]
    #[serde(skip_serializing_if = "Option::is_none")]
    pub use_aria_props_supported_by_role:
        Option<RuleConfiguration<biome_js_analyze::options::UseAriaPropsSupportedByRole>>,
    #[doc = "Use at() instead of integer index access."]
    #[serde(skip_serializing_if = "Option::is_none")]
    pub use_at_index: Option<RuleFixConfiguration<biome_js_analyze::options::UseAtIndex>>,
    #[doc = "Enforce declaring components only within modules that export React Components exclusively."]
    #[serde(skip_serializing_if = "Option::is_none")]
    pub use_component_export_only_modules:
        Option<RuleConfiguration<biome_js_analyze::options::UseComponentExportOnlyModules>>,
    #[doc = "This rule enforces consistent use of curly braces inside JSX attributes and JSX children."]
    #[serde(skip_serializing_if = "Option::is_none")]
    pub use_consistent_curly_braces:
        Option<RuleFixConfiguration<biome_js_analyze::options::UseConsistentCurlyBraces>>,
    #[doc = "Require consistent accessibility modifiers on class properties and methods."]
    #[serde(skip_serializing_if = "Option::is_none")]
    pub use_consistent_member_accessibility:
        Option<RuleConfiguration<biome_js_analyze::options::UseConsistentMemberAccessibility>>,
    #[doc = "Require specifying the reason argument when using @deprecated directive"]
    #[serde(skip_serializing_if = "Option::is_none")]
    pub use_deprecated_reason:
        Option<RuleConfiguration<biome_graphql_analyze::options::UseDeprecatedReason>>,
    #[doc = "Require explicit return types on functions and class methods."]
    #[serde(skip_serializing_if = "Option::is_none")]
    pub use_explicit_type: Option<RuleConfiguration<biome_js_analyze::options::UseExplicitType>>,
    #[doc = "Require for-in loops to include an if statement."]
    #[serde(skip_serializing_if = "Option::is_none")]
    pub use_guard_for_in: Option<RuleConfiguration<biome_js_analyze::options::UseGuardForIn>>,
    #[doc = "Disallows package private imports."]
    #[serde(skip_serializing_if = "Option::is_none")]
    pub use_import_restrictions:
        Option<RuleConfiguration<biome_js_analyze::options::UseImportRestrictions>>,
    #[doc = "Enforce the sorting of CSS utility classes."]
    #[serde(skip_serializing_if = "Option::is_none")]
    pub use_sorted_classes:
        Option<RuleFixConfiguration<biome_js_analyze::options::UseSortedClasses>>,
    #[doc = "Enforce the use of the directive \"use strict\" in script files."]
    #[serde(skip_serializing_if = "Option::is_none")]
    pub use_strict_mode: Option<RuleFixConfiguration<biome_js_analyze::options::UseStrictMode>>,
    #[doc = "Enforce the use of String.trimStart() and String.trimEnd() over String.trimLeft() and String.trimRight()."]
    #[serde(skip_serializing_if = "Option::is_none")]
    pub use_trim_start_end:
        Option<RuleFixConfiguration<biome_js_analyze::options::UseTrimStartEnd>>,
    #[doc = "Use valid values for the autocomplete attribute on input elements."]
    #[serde(skip_serializing_if = "Option::is_none")]
    pub use_valid_autocomplete:
        Option<RuleConfiguration<biome_js_analyze::options::UseValidAutocomplete>>,
}
impl DeserializableValidator for Nursery {
    fn validate(
        &mut self,
        _name: &str,
        range: TextRange,
        diagnostics: &mut Vec<DeserializationDiagnostic>,
    ) -> bool {
        if self.recommended == Some(true) && self.all == Some(true) {
            diagnostics . push (DeserializationDiagnostic :: new (markup ! (< Emphasis > "'recommended'" < / Emphasis > " and " < Emphasis > "'all'" < / Emphasis > " can't be both " < Emphasis > "'true'" < / Emphasis > ". You should choose only one of them.")) . with_range (range) . with_note (markup ! ("Biome will fallback to its defaults for this section."))) ;
            return false;
        }
        true
    }
}
impl Nursery {
    const GROUP_NAME: &'static str = "nursery";
    pub(crate) const GROUP_RULES: &'static [&'static str] = &[
        "noCommonJs",
        "noDescendingSpecificity",
        "noDocumentCookie",
        "noDocumentImportInPage",
        "noDuplicateCustomProperties",
        "noDuplicateElseIf",
        "noDuplicateProperties",
        "noDuplicatedFields",
        "noDynamicNamespaceImportAccess",
        "noEnum",
        "noExportedImports",
        "noHeadElement",
        "noHeadImportInDocument",
        "noImgElement",
        "noIrregularWhitespace",
        "noMissingVarFunction",
        "noNestedTernary",
        "noOctalEscape",
        "noProcessEnv",
        "noRestrictedImports",
        "noRestrictedTypes",
        "noSecrets",
        "noStaticElementInteractions",
        "noSubstr",
        "noTemplateCurlyInString",
        "noUnknownPseudoClass",
        "noUnknownPseudoElement",
        "noUnknownTypeSelector",
        "noUselessEscapeInRegex",
<<<<<<< HEAD
        "noUselessLengthCheck",
=======
        "noUselessStringRaw",
>>>>>>> 27ff2a75
        "noValueAtRule",
        "useAdjacentOverloadSignatures",
        "useAriaPropsSupportedByRole",
        "useAtIndex",
        "useComponentExportOnlyModules",
        "useConsistentCurlyBraces",
        "useConsistentMemberAccessibility",
        "useDeprecatedReason",
        "useExplicitType",
        "useGuardForIn",
        "useImportRestrictions",
        "useSortedClasses",
        "useStrictMode",
        "useTrimStartEnd",
        "useValidAutocomplete",
    ];
    const RECOMMENDED_RULES: &'static [&'static str] = &[
        "noDescendingSpecificity",
        "noDuplicateCustomProperties",
        "noDuplicateElseIf",
        "noDuplicateProperties",
        "noDuplicatedFields",
        "noMissingVarFunction",
        "noUnknownPseudoClass",
        "noUnknownPseudoElement",
        "noUnknownTypeSelector",
        "noUselessEscapeInRegex",
        "useAriaPropsSupportedByRole",
        "useConsistentMemberAccessibility",
        "useDeprecatedReason",
        "useStrictMode",
    ];
    const RECOMMENDED_RULES_AS_FILTERS: &'static [RuleFilter<'static>] = &[
        RuleFilter::Rule(Self::GROUP_NAME, Self::GROUP_RULES[1]),
<<<<<<< HEAD
        RuleFilter::Rule(Self::GROUP_NAME, Self::GROUP_RULES[2]),
        RuleFilter::Rule(Self::GROUP_NAME, Self::GROUP_RULES[3]),
        RuleFilter::Rule(Self::GROUP_NAME, Self::GROUP_RULES[8]),
        RuleFilter::Rule(Self::GROUP_NAME, Self::GROUP_RULES[16]),
        RuleFilter::Rule(Self::GROUP_NAME, Self::GROUP_RULES[17]),
        RuleFilter::Rule(Self::GROUP_NAME, Self::GROUP_RULES[18]),
        RuleFilter::Rule(Self::GROUP_NAME, Self::GROUP_RULES[22]),
        RuleFilter::Rule(Self::GROUP_NAME, Self::GROUP_RULES[25]),
        RuleFilter::Rule(Self::GROUP_NAME, Self::GROUP_RULES[26]),
        RuleFilter::Rule(Self::GROUP_NAME, Self::GROUP_RULES[30]),
=======
        RuleFilter::Rule(Self::GROUP_NAME, Self::GROUP_RULES[4]),
        RuleFilter::Rule(Self::GROUP_NAME, Self::GROUP_RULES[5]),
        RuleFilter::Rule(Self::GROUP_NAME, Self::GROUP_RULES[6]),
        RuleFilter::Rule(Self::GROUP_NAME, Self::GROUP_RULES[7]),
        RuleFilter::Rule(Self::GROUP_NAME, Self::GROUP_RULES[15]),
        RuleFilter::Rule(Self::GROUP_NAME, Self::GROUP_RULES[25]),
        RuleFilter::Rule(Self::GROUP_NAME, Self::GROUP_RULES[26]),
        RuleFilter::Rule(Self::GROUP_NAME, Self::GROUP_RULES[27]),
        RuleFilter::Rule(Self::GROUP_NAME, Self::GROUP_RULES[28]),
        RuleFilter::Rule(Self::GROUP_NAME, Self::GROUP_RULES[32]),
        RuleFilter::Rule(Self::GROUP_NAME, Self::GROUP_RULES[36]),
        RuleFilter::Rule(Self::GROUP_NAME, Self::GROUP_RULES[37]),
        RuleFilter::Rule(Self::GROUP_NAME, Self::GROUP_RULES[42]),
>>>>>>> 27ff2a75
    ];
    const ALL_RULES_AS_FILTERS: &'static [RuleFilter<'static>] = &[
        RuleFilter::Rule(Self::GROUP_NAME, Self::GROUP_RULES[0]),
        RuleFilter::Rule(Self::GROUP_NAME, Self::GROUP_RULES[1]),
        RuleFilter::Rule(Self::GROUP_NAME, Self::GROUP_RULES[2]),
        RuleFilter::Rule(Self::GROUP_NAME, Self::GROUP_RULES[3]),
        RuleFilter::Rule(Self::GROUP_NAME, Self::GROUP_RULES[4]),
        RuleFilter::Rule(Self::GROUP_NAME, Self::GROUP_RULES[5]),
        RuleFilter::Rule(Self::GROUP_NAME, Self::GROUP_RULES[6]),
        RuleFilter::Rule(Self::GROUP_NAME, Self::GROUP_RULES[7]),
        RuleFilter::Rule(Self::GROUP_NAME, Self::GROUP_RULES[8]),
        RuleFilter::Rule(Self::GROUP_NAME, Self::GROUP_RULES[9]),
        RuleFilter::Rule(Self::GROUP_NAME, Self::GROUP_RULES[10]),
        RuleFilter::Rule(Self::GROUP_NAME, Self::GROUP_RULES[11]),
        RuleFilter::Rule(Self::GROUP_NAME, Self::GROUP_RULES[12]),
        RuleFilter::Rule(Self::GROUP_NAME, Self::GROUP_RULES[13]),
        RuleFilter::Rule(Self::GROUP_NAME, Self::GROUP_RULES[14]),
        RuleFilter::Rule(Self::GROUP_NAME, Self::GROUP_RULES[15]),
        RuleFilter::Rule(Self::GROUP_NAME, Self::GROUP_RULES[16]),
        RuleFilter::Rule(Self::GROUP_NAME, Self::GROUP_RULES[17]),
        RuleFilter::Rule(Self::GROUP_NAME, Self::GROUP_RULES[18]),
        RuleFilter::Rule(Self::GROUP_NAME, Self::GROUP_RULES[19]),
        RuleFilter::Rule(Self::GROUP_NAME, Self::GROUP_RULES[20]),
        RuleFilter::Rule(Self::GROUP_NAME, Self::GROUP_RULES[21]),
        RuleFilter::Rule(Self::GROUP_NAME, Self::GROUP_RULES[22]),
        RuleFilter::Rule(Self::GROUP_NAME, Self::GROUP_RULES[23]),
        RuleFilter::Rule(Self::GROUP_NAME, Self::GROUP_RULES[24]),
        RuleFilter::Rule(Self::GROUP_NAME, Self::GROUP_RULES[25]),
        RuleFilter::Rule(Self::GROUP_NAME, Self::GROUP_RULES[26]),
        RuleFilter::Rule(Self::GROUP_NAME, Self::GROUP_RULES[27]),
        RuleFilter::Rule(Self::GROUP_NAME, Self::GROUP_RULES[28]),
        RuleFilter::Rule(Self::GROUP_NAME, Self::GROUP_RULES[29]),
        RuleFilter::Rule(Self::GROUP_NAME, Self::GROUP_RULES[30]),
        RuleFilter::Rule(Self::GROUP_NAME, Self::GROUP_RULES[31]),
        RuleFilter::Rule(Self::GROUP_NAME, Self::GROUP_RULES[32]),
<<<<<<< HEAD
=======
        RuleFilter::Rule(Self::GROUP_NAME, Self::GROUP_RULES[33]),
        RuleFilter::Rule(Self::GROUP_NAME, Self::GROUP_RULES[34]),
        RuleFilter::Rule(Self::GROUP_NAME, Self::GROUP_RULES[35]),
        RuleFilter::Rule(Self::GROUP_NAME, Self::GROUP_RULES[36]),
        RuleFilter::Rule(Self::GROUP_NAME, Self::GROUP_RULES[37]),
        RuleFilter::Rule(Self::GROUP_NAME, Self::GROUP_RULES[38]),
        RuleFilter::Rule(Self::GROUP_NAME, Self::GROUP_RULES[39]),
        RuleFilter::Rule(Self::GROUP_NAME, Self::GROUP_RULES[40]),
        RuleFilter::Rule(Self::GROUP_NAME, Self::GROUP_RULES[41]),
        RuleFilter::Rule(Self::GROUP_NAME, Self::GROUP_RULES[42]),
        RuleFilter::Rule(Self::GROUP_NAME, Self::GROUP_RULES[43]),
        RuleFilter::Rule(Self::GROUP_NAME, Self::GROUP_RULES[44]),
>>>>>>> 27ff2a75
    ];
    #[doc = r" Retrieves the recommended rules"]
    pub(crate) fn is_recommended_true(&self) -> bool {
        matches!(self.recommended, Some(true))
    }
    pub(crate) fn is_recommended_unset(&self) -> bool {
        self.recommended.is_none()
    }
    pub(crate) fn is_all_true(&self) -> bool {
        matches!(self.all, Some(true))
    }
    pub(crate) fn is_all_unset(&self) -> bool {
        self.all.is_none()
    }
    pub(crate) fn get_enabled_rules(&self) -> FxHashSet<RuleFilter<'static>> {
        let mut index_set = FxHashSet::default();
        if let Some(rule) = self.no_common_js.as_ref() {
            if rule.is_enabled() {
                index_set.insert(RuleFilter::Rule(Self::GROUP_NAME, Self::GROUP_RULES[0]));
            }
        }
        if let Some(rule) = self.no_descending_specificity.as_ref() {
            if rule.is_enabled() {
                index_set.insert(RuleFilter::Rule(Self::GROUP_NAME, Self::GROUP_RULES[1]));
            }
        }
        if let Some(rule) = self.no_document_cookie.as_ref() {
            if rule.is_enabled() {
                index_set.insert(RuleFilter::Rule(Self::GROUP_NAME, Self::GROUP_RULES[2]));
            }
        }
        if let Some(rule) = self.no_document_import_in_page.as_ref() {
            if rule.is_enabled() {
                index_set.insert(RuleFilter::Rule(Self::GROUP_NAME, Self::GROUP_RULES[3]));
            }
        }
        if let Some(rule) = self.no_duplicate_custom_properties.as_ref() {
            if rule.is_enabled() {
                index_set.insert(RuleFilter::Rule(Self::GROUP_NAME, Self::GROUP_RULES[4]));
            }
        }
        if let Some(rule) = self.no_duplicate_else_if.as_ref() {
            if rule.is_enabled() {
                index_set.insert(RuleFilter::Rule(Self::GROUP_NAME, Self::GROUP_RULES[5]));
            }
        }
        if let Some(rule) = self.no_duplicate_properties.as_ref() {
            if rule.is_enabled() {
                index_set.insert(RuleFilter::Rule(Self::GROUP_NAME, Self::GROUP_RULES[6]));
            }
        }
        if let Some(rule) = self.no_duplicated_fields.as_ref() {
            if rule.is_enabled() {
                index_set.insert(RuleFilter::Rule(Self::GROUP_NAME, Self::GROUP_RULES[7]));
            }
        }
        if let Some(rule) = self.no_dynamic_namespace_import_access.as_ref() {
            if rule.is_enabled() {
                index_set.insert(RuleFilter::Rule(Self::GROUP_NAME, Self::GROUP_RULES[8]));
            }
        }
        if let Some(rule) = self.no_enum.as_ref() {
            if rule.is_enabled() {
                index_set.insert(RuleFilter::Rule(Self::GROUP_NAME, Self::GROUP_RULES[9]));
            }
        }
        if let Some(rule) = self.no_exported_imports.as_ref() {
            if rule.is_enabled() {
                index_set.insert(RuleFilter::Rule(Self::GROUP_NAME, Self::GROUP_RULES[10]));
            }
        }
        if let Some(rule) = self.no_head_element.as_ref() {
            if rule.is_enabled() {
                index_set.insert(RuleFilter::Rule(Self::GROUP_NAME, Self::GROUP_RULES[11]));
            }
        }
        if let Some(rule) = self.no_head_import_in_document.as_ref() {
            if rule.is_enabled() {
                index_set.insert(RuleFilter::Rule(Self::GROUP_NAME, Self::GROUP_RULES[12]));
            }
        }
        if let Some(rule) = self.no_img_element.as_ref() {
            if rule.is_enabled() {
                index_set.insert(RuleFilter::Rule(Self::GROUP_NAME, Self::GROUP_RULES[13]));
            }
        }
        if let Some(rule) = self.no_irregular_whitespace.as_ref() {
            if rule.is_enabled() {
                index_set.insert(RuleFilter::Rule(Self::GROUP_NAME, Self::GROUP_RULES[14]));
            }
        }
        if let Some(rule) = self.no_missing_var_function.as_ref() {
            if rule.is_enabled() {
                index_set.insert(RuleFilter::Rule(Self::GROUP_NAME, Self::GROUP_RULES[15]));
            }
        }
        if let Some(rule) = self.no_nested_ternary.as_ref() {
            if rule.is_enabled() {
                index_set.insert(RuleFilter::Rule(Self::GROUP_NAME, Self::GROUP_RULES[16]));
            }
        }
        if let Some(rule) = self.no_octal_escape.as_ref() {
            if rule.is_enabled() {
                index_set.insert(RuleFilter::Rule(Self::GROUP_NAME, Self::GROUP_RULES[17]));
            }
        }
        if let Some(rule) = self.no_process_env.as_ref() {
            if rule.is_enabled() {
                index_set.insert(RuleFilter::Rule(Self::GROUP_NAME, Self::GROUP_RULES[18]));
            }
        }
<<<<<<< HEAD
        if let Some(rule) = self.no_useless_length_check.as_ref() {
=======
        if let Some(rule) = self.no_restricted_imports.as_ref() {
>>>>>>> 27ff2a75
            if rule.is_enabled() {
                index_set.insert(RuleFilter::Rule(Self::GROUP_NAME, Self::GROUP_RULES[19]));
            }
        }
<<<<<<< HEAD
        if let Some(rule) = self.no_value_at_rule.as_ref() {
=======
        if let Some(rule) = self.no_restricted_types.as_ref() {
>>>>>>> 27ff2a75
            if rule.is_enabled() {
                index_set.insert(RuleFilter::Rule(Self::GROUP_NAME, Self::GROUP_RULES[20]));
            }
        }
<<<<<<< HEAD
        if let Some(rule) = self.use_adjacent_overload_signatures.as_ref() {
=======
        if let Some(rule) = self.no_secrets.as_ref() {
>>>>>>> 27ff2a75
            if rule.is_enabled() {
                index_set.insert(RuleFilter::Rule(Self::GROUP_NAME, Self::GROUP_RULES[21]));
            }
        }
<<<<<<< HEAD
        if let Some(rule) = self.use_aria_props_supported_by_role.as_ref() {
=======
        if let Some(rule) = self.no_static_element_interactions.as_ref() {
>>>>>>> 27ff2a75
            if rule.is_enabled() {
                index_set.insert(RuleFilter::Rule(Self::GROUP_NAME, Self::GROUP_RULES[22]));
            }
        }
<<<<<<< HEAD
        if let Some(rule) = self.use_component_export_only_modules.as_ref() {
=======
        if let Some(rule) = self.no_substr.as_ref() {
>>>>>>> 27ff2a75
            if rule.is_enabled() {
                index_set.insert(RuleFilter::Rule(Self::GROUP_NAME, Self::GROUP_RULES[23]));
            }
        }
<<<<<<< HEAD
        if let Some(rule) = self.use_consistent_curly_braces.as_ref() {
=======
        if let Some(rule) = self.no_template_curly_in_string.as_ref() {
>>>>>>> 27ff2a75
            if rule.is_enabled() {
                index_set.insert(RuleFilter::Rule(Self::GROUP_NAME, Self::GROUP_RULES[24]));
            }
        }
<<<<<<< HEAD
        if let Some(rule) = self.use_consistent_member_accessibility.as_ref() {
=======
        if let Some(rule) = self.no_unknown_pseudo_class.as_ref() {
>>>>>>> 27ff2a75
            if rule.is_enabled() {
                index_set.insert(RuleFilter::Rule(Self::GROUP_NAME, Self::GROUP_RULES[25]));
            }
        }
<<<<<<< HEAD
        if let Some(rule) = self.use_deprecated_reason.as_ref() {
=======
        if let Some(rule) = self.no_unknown_pseudo_element.as_ref() {
>>>>>>> 27ff2a75
            if rule.is_enabled() {
                index_set.insert(RuleFilter::Rule(Self::GROUP_NAME, Self::GROUP_RULES[26]));
            }
        }
<<<<<<< HEAD
        if let Some(rule) = self.use_explicit_function_return_type.as_ref() {
=======
        if let Some(rule) = self.no_unknown_type_selector.as_ref() {
>>>>>>> 27ff2a75
            if rule.is_enabled() {
                index_set.insert(RuleFilter::Rule(Self::GROUP_NAME, Self::GROUP_RULES[27]));
            }
        }
<<<<<<< HEAD
        if let Some(rule) = self.use_import_restrictions.as_ref() {
=======
        if let Some(rule) = self.no_useless_escape_in_regex.as_ref() {
>>>>>>> 27ff2a75
            if rule.is_enabled() {
                index_set.insert(RuleFilter::Rule(Self::GROUP_NAME, Self::GROUP_RULES[28]));
            }
        }
<<<<<<< HEAD
        if let Some(rule) = self.use_sorted_classes.as_ref() {
=======
        if let Some(rule) = self.no_useless_string_raw.as_ref() {
>>>>>>> 27ff2a75
            if rule.is_enabled() {
                index_set.insert(RuleFilter::Rule(Self::GROUP_NAME, Self::GROUP_RULES[29]));
            }
        }
<<<<<<< HEAD
        if let Some(rule) = self.use_strict_mode.as_ref() {
=======
        if let Some(rule) = self.no_value_at_rule.as_ref() {
>>>>>>> 27ff2a75
            if rule.is_enabled() {
                index_set.insert(RuleFilter::Rule(Self::GROUP_NAME, Self::GROUP_RULES[30]));
            }
        }
<<<<<<< HEAD
        if let Some(rule) = self.use_trim_start_end.as_ref() {
=======
        if let Some(rule) = self.use_adjacent_overload_signatures.as_ref() {
>>>>>>> 27ff2a75
            if rule.is_enabled() {
                index_set.insert(RuleFilter::Rule(Self::GROUP_NAME, Self::GROUP_RULES[31]));
            }
        }
<<<<<<< HEAD
        if let Some(rule) = self.use_valid_autocomplete.as_ref() {
=======
        if let Some(rule) = self.use_aria_props_supported_by_role.as_ref() {
>>>>>>> 27ff2a75
            if rule.is_enabled() {
                index_set.insert(RuleFilter::Rule(Self::GROUP_NAME, Self::GROUP_RULES[32]));
            }
        }
<<<<<<< HEAD
=======
        if let Some(rule) = self.use_at_index.as_ref() {
            if rule.is_enabled() {
                index_set.insert(RuleFilter::Rule(Self::GROUP_NAME, Self::GROUP_RULES[33]));
            }
        }
        if let Some(rule) = self.use_component_export_only_modules.as_ref() {
            if rule.is_enabled() {
                index_set.insert(RuleFilter::Rule(Self::GROUP_NAME, Self::GROUP_RULES[34]));
            }
        }
        if let Some(rule) = self.use_consistent_curly_braces.as_ref() {
            if rule.is_enabled() {
                index_set.insert(RuleFilter::Rule(Self::GROUP_NAME, Self::GROUP_RULES[35]));
            }
        }
        if let Some(rule) = self.use_consistent_member_accessibility.as_ref() {
            if rule.is_enabled() {
                index_set.insert(RuleFilter::Rule(Self::GROUP_NAME, Self::GROUP_RULES[36]));
            }
        }
        if let Some(rule) = self.use_deprecated_reason.as_ref() {
            if rule.is_enabled() {
                index_set.insert(RuleFilter::Rule(Self::GROUP_NAME, Self::GROUP_RULES[37]));
            }
        }
        if let Some(rule) = self.use_explicit_type.as_ref() {
            if rule.is_enabled() {
                index_set.insert(RuleFilter::Rule(Self::GROUP_NAME, Self::GROUP_RULES[38]));
            }
        }
        if let Some(rule) = self.use_guard_for_in.as_ref() {
            if rule.is_enabled() {
                index_set.insert(RuleFilter::Rule(Self::GROUP_NAME, Self::GROUP_RULES[39]));
            }
        }
        if let Some(rule) = self.use_import_restrictions.as_ref() {
            if rule.is_enabled() {
                index_set.insert(RuleFilter::Rule(Self::GROUP_NAME, Self::GROUP_RULES[40]));
            }
        }
        if let Some(rule) = self.use_sorted_classes.as_ref() {
            if rule.is_enabled() {
                index_set.insert(RuleFilter::Rule(Self::GROUP_NAME, Self::GROUP_RULES[41]));
            }
        }
        if let Some(rule) = self.use_strict_mode.as_ref() {
            if rule.is_enabled() {
                index_set.insert(RuleFilter::Rule(Self::GROUP_NAME, Self::GROUP_RULES[42]));
            }
        }
        if let Some(rule) = self.use_trim_start_end.as_ref() {
            if rule.is_enabled() {
                index_set.insert(RuleFilter::Rule(Self::GROUP_NAME, Self::GROUP_RULES[43]));
            }
        }
        if let Some(rule) = self.use_valid_autocomplete.as_ref() {
            if rule.is_enabled() {
                index_set.insert(RuleFilter::Rule(Self::GROUP_NAME, Self::GROUP_RULES[44]));
            }
        }
>>>>>>> 27ff2a75
        index_set
    }
    pub(crate) fn get_disabled_rules(&self) -> FxHashSet<RuleFilter<'static>> {
        let mut index_set = FxHashSet::default();
        if let Some(rule) = self.no_common_js.as_ref() {
            if rule.is_disabled() {
                index_set.insert(RuleFilter::Rule(Self::GROUP_NAME, Self::GROUP_RULES[0]));
            }
        }
        if let Some(rule) = self.no_descending_specificity.as_ref() {
            if rule.is_disabled() {
                index_set.insert(RuleFilter::Rule(Self::GROUP_NAME, Self::GROUP_RULES[1]));
            }
        }
        if let Some(rule) = self.no_document_cookie.as_ref() {
            if rule.is_disabled() {
                index_set.insert(RuleFilter::Rule(Self::GROUP_NAME, Self::GROUP_RULES[2]));
            }
        }
        if let Some(rule) = self.no_document_import_in_page.as_ref() {
            if rule.is_disabled() {
                index_set.insert(RuleFilter::Rule(Self::GROUP_NAME, Self::GROUP_RULES[3]));
            }
        }
        if let Some(rule) = self.no_duplicate_custom_properties.as_ref() {
            if rule.is_disabled() {
                index_set.insert(RuleFilter::Rule(Self::GROUP_NAME, Self::GROUP_RULES[4]));
            }
        }
        if let Some(rule) = self.no_duplicate_else_if.as_ref() {
            if rule.is_disabled() {
                index_set.insert(RuleFilter::Rule(Self::GROUP_NAME, Self::GROUP_RULES[5]));
            }
        }
        if let Some(rule) = self.no_duplicate_properties.as_ref() {
            if rule.is_disabled() {
                index_set.insert(RuleFilter::Rule(Self::GROUP_NAME, Self::GROUP_RULES[6]));
            }
        }
        if let Some(rule) = self.no_duplicated_fields.as_ref() {
            if rule.is_disabled() {
                index_set.insert(RuleFilter::Rule(Self::GROUP_NAME, Self::GROUP_RULES[7]));
            }
        }
        if let Some(rule) = self.no_dynamic_namespace_import_access.as_ref() {
            if rule.is_disabled() {
                index_set.insert(RuleFilter::Rule(Self::GROUP_NAME, Self::GROUP_RULES[8]));
            }
        }
        if let Some(rule) = self.no_enum.as_ref() {
            if rule.is_disabled() {
                index_set.insert(RuleFilter::Rule(Self::GROUP_NAME, Self::GROUP_RULES[9]));
            }
        }
        if let Some(rule) = self.no_exported_imports.as_ref() {
            if rule.is_disabled() {
                index_set.insert(RuleFilter::Rule(Self::GROUP_NAME, Self::GROUP_RULES[10]));
            }
        }
        if let Some(rule) = self.no_head_element.as_ref() {
            if rule.is_disabled() {
                index_set.insert(RuleFilter::Rule(Self::GROUP_NAME, Self::GROUP_RULES[11]));
            }
        }
        if let Some(rule) = self.no_head_import_in_document.as_ref() {
            if rule.is_disabled() {
                index_set.insert(RuleFilter::Rule(Self::GROUP_NAME, Self::GROUP_RULES[12]));
            }
        }
        if let Some(rule) = self.no_img_element.as_ref() {
            if rule.is_disabled() {
                index_set.insert(RuleFilter::Rule(Self::GROUP_NAME, Self::GROUP_RULES[13]));
            }
        }
        if let Some(rule) = self.no_irregular_whitespace.as_ref() {
            if rule.is_disabled() {
                index_set.insert(RuleFilter::Rule(Self::GROUP_NAME, Self::GROUP_RULES[14]));
            }
        }
        if let Some(rule) = self.no_missing_var_function.as_ref() {
            if rule.is_disabled() {
                index_set.insert(RuleFilter::Rule(Self::GROUP_NAME, Self::GROUP_RULES[15]));
            }
        }
        if let Some(rule) = self.no_nested_ternary.as_ref() {
            if rule.is_disabled() {
                index_set.insert(RuleFilter::Rule(Self::GROUP_NAME, Self::GROUP_RULES[16]));
            }
        }
        if let Some(rule) = self.no_octal_escape.as_ref() {
            if rule.is_disabled() {
                index_set.insert(RuleFilter::Rule(Self::GROUP_NAME, Self::GROUP_RULES[17]));
            }
        }
        if let Some(rule) = self.no_process_env.as_ref() {
            if rule.is_disabled() {
                index_set.insert(RuleFilter::Rule(Self::GROUP_NAME, Self::GROUP_RULES[18]));
            }
        }
<<<<<<< HEAD
        if let Some(rule) = self.no_useless_length_check.as_ref() {
=======
        if let Some(rule) = self.no_restricted_imports.as_ref() {
>>>>>>> 27ff2a75
            if rule.is_disabled() {
                index_set.insert(RuleFilter::Rule(Self::GROUP_NAME, Self::GROUP_RULES[19]));
            }
        }
<<<<<<< HEAD
        if let Some(rule) = self.no_value_at_rule.as_ref() {
=======
        if let Some(rule) = self.no_restricted_types.as_ref() {
>>>>>>> 27ff2a75
            if rule.is_disabled() {
                index_set.insert(RuleFilter::Rule(Self::GROUP_NAME, Self::GROUP_RULES[20]));
            }
        }
<<<<<<< HEAD
        if let Some(rule) = self.use_adjacent_overload_signatures.as_ref() {
=======
        if let Some(rule) = self.no_secrets.as_ref() {
>>>>>>> 27ff2a75
            if rule.is_disabled() {
                index_set.insert(RuleFilter::Rule(Self::GROUP_NAME, Self::GROUP_RULES[21]));
            }
        }
<<<<<<< HEAD
        if let Some(rule) = self.use_aria_props_supported_by_role.as_ref() {
=======
        if let Some(rule) = self.no_static_element_interactions.as_ref() {
>>>>>>> 27ff2a75
            if rule.is_disabled() {
                index_set.insert(RuleFilter::Rule(Self::GROUP_NAME, Self::GROUP_RULES[22]));
            }
        }
<<<<<<< HEAD
        if let Some(rule) = self.use_component_export_only_modules.as_ref() {
=======
        if let Some(rule) = self.no_substr.as_ref() {
>>>>>>> 27ff2a75
            if rule.is_disabled() {
                index_set.insert(RuleFilter::Rule(Self::GROUP_NAME, Self::GROUP_RULES[23]));
            }
        }
<<<<<<< HEAD
        if let Some(rule) = self.use_consistent_curly_braces.as_ref() {
=======
        if let Some(rule) = self.no_template_curly_in_string.as_ref() {
>>>>>>> 27ff2a75
            if rule.is_disabled() {
                index_set.insert(RuleFilter::Rule(Self::GROUP_NAME, Self::GROUP_RULES[24]));
            }
        }
<<<<<<< HEAD
        if let Some(rule) = self.use_consistent_member_accessibility.as_ref() {
=======
        if let Some(rule) = self.no_unknown_pseudo_class.as_ref() {
>>>>>>> 27ff2a75
            if rule.is_disabled() {
                index_set.insert(RuleFilter::Rule(Self::GROUP_NAME, Self::GROUP_RULES[25]));
            }
        }
<<<<<<< HEAD
        if let Some(rule) = self.use_deprecated_reason.as_ref() {
=======
        if let Some(rule) = self.no_unknown_pseudo_element.as_ref() {
>>>>>>> 27ff2a75
            if rule.is_disabled() {
                index_set.insert(RuleFilter::Rule(Self::GROUP_NAME, Self::GROUP_RULES[26]));
            }
        }
<<<<<<< HEAD
        if let Some(rule) = self.use_explicit_function_return_type.as_ref() {
=======
        if let Some(rule) = self.no_unknown_type_selector.as_ref() {
>>>>>>> 27ff2a75
            if rule.is_disabled() {
                index_set.insert(RuleFilter::Rule(Self::GROUP_NAME, Self::GROUP_RULES[27]));
            }
        }
<<<<<<< HEAD
        if let Some(rule) = self.use_import_restrictions.as_ref() {
=======
        if let Some(rule) = self.no_useless_escape_in_regex.as_ref() {
>>>>>>> 27ff2a75
            if rule.is_disabled() {
                index_set.insert(RuleFilter::Rule(Self::GROUP_NAME, Self::GROUP_RULES[28]));
            }
        }
<<<<<<< HEAD
        if let Some(rule) = self.use_sorted_classes.as_ref() {
=======
        if let Some(rule) = self.no_useless_string_raw.as_ref() {
>>>>>>> 27ff2a75
            if rule.is_disabled() {
                index_set.insert(RuleFilter::Rule(Self::GROUP_NAME, Self::GROUP_RULES[29]));
            }
        }
<<<<<<< HEAD
        if let Some(rule) = self.use_strict_mode.as_ref() {
=======
        if let Some(rule) = self.no_value_at_rule.as_ref() {
>>>>>>> 27ff2a75
            if rule.is_disabled() {
                index_set.insert(RuleFilter::Rule(Self::GROUP_NAME, Self::GROUP_RULES[30]));
            }
        }
<<<<<<< HEAD
        if let Some(rule) = self.use_trim_start_end.as_ref() {
=======
        if let Some(rule) = self.use_adjacent_overload_signatures.as_ref() {
>>>>>>> 27ff2a75
            if rule.is_disabled() {
                index_set.insert(RuleFilter::Rule(Self::GROUP_NAME, Self::GROUP_RULES[31]));
            }
        }
<<<<<<< HEAD
        if let Some(rule) = self.use_valid_autocomplete.as_ref() {
=======
        if let Some(rule) = self.use_aria_props_supported_by_role.as_ref() {
>>>>>>> 27ff2a75
            if rule.is_disabled() {
                index_set.insert(RuleFilter::Rule(Self::GROUP_NAME, Self::GROUP_RULES[32]));
            }
        }
<<<<<<< HEAD
=======
        if let Some(rule) = self.use_at_index.as_ref() {
            if rule.is_disabled() {
                index_set.insert(RuleFilter::Rule(Self::GROUP_NAME, Self::GROUP_RULES[33]));
            }
        }
        if let Some(rule) = self.use_component_export_only_modules.as_ref() {
            if rule.is_disabled() {
                index_set.insert(RuleFilter::Rule(Self::GROUP_NAME, Self::GROUP_RULES[34]));
            }
        }
        if let Some(rule) = self.use_consistent_curly_braces.as_ref() {
            if rule.is_disabled() {
                index_set.insert(RuleFilter::Rule(Self::GROUP_NAME, Self::GROUP_RULES[35]));
            }
        }
        if let Some(rule) = self.use_consistent_member_accessibility.as_ref() {
            if rule.is_disabled() {
                index_set.insert(RuleFilter::Rule(Self::GROUP_NAME, Self::GROUP_RULES[36]));
            }
        }
        if let Some(rule) = self.use_deprecated_reason.as_ref() {
            if rule.is_disabled() {
                index_set.insert(RuleFilter::Rule(Self::GROUP_NAME, Self::GROUP_RULES[37]));
            }
        }
        if let Some(rule) = self.use_explicit_type.as_ref() {
            if rule.is_disabled() {
                index_set.insert(RuleFilter::Rule(Self::GROUP_NAME, Self::GROUP_RULES[38]));
            }
        }
        if let Some(rule) = self.use_guard_for_in.as_ref() {
            if rule.is_disabled() {
                index_set.insert(RuleFilter::Rule(Self::GROUP_NAME, Self::GROUP_RULES[39]));
            }
        }
        if let Some(rule) = self.use_import_restrictions.as_ref() {
            if rule.is_disabled() {
                index_set.insert(RuleFilter::Rule(Self::GROUP_NAME, Self::GROUP_RULES[40]));
            }
        }
        if let Some(rule) = self.use_sorted_classes.as_ref() {
            if rule.is_disabled() {
                index_set.insert(RuleFilter::Rule(Self::GROUP_NAME, Self::GROUP_RULES[41]));
            }
        }
        if let Some(rule) = self.use_strict_mode.as_ref() {
            if rule.is_disabled() {
                index_set.insert(RuleFilter::Rule(Self::GROUP_NAME, Self::GROUP_RULES[42]));
            }
        }
        if let Some(rule) = self.use_trim_start_end.as_ref() {
            if rule.is_disabled() {
                index_set.insert(RuleFilter::Rule(Self::GROUP_NAME, Self::GROUP_RULES[43]));
            }
        }
        if let Some(rule) = self.use_valid_autocomplete.as_ref() {
            if rule.is_disabled() {
                index_set.insert(RuleFilter::Rule(Self::GROUP_NAME, Self::GROUP_RULES[44]));
            }
        }
>>>>>>> 27ff2a75
        index_set
    }
    #[doc = r" Checks if, given a rule name, matches one of the rules contained in this category"]
    pub(crate) fn has_rule(rule_name: &str) -> Option<&'static str> {
        Some(Self::GROUP_RULES[Self::GROUP_RULES.binary_search(&rule_name).ok()?])
    }
    #[doc = r" Checks if, given a rule name, it is marked as recommended"]
    pub(crate) fn is_recommended_rule(rule_name: &str) -> bool {
        Self::RECOMMENDED_RULES.contains(&rule_name)
    }
    pub(crate) fn recommended_rules_as_filters() -> &'static [RuleFilter<'static>] {
        Self::RECOMMENDED_RULES_AS_FILTERS
    }
    pub(crate) fn all_rules_as_filters() -> &'static [RuleFilter<'static>] {
        Self::ALL_RULES_AS_FILTERS
    }
    #[doc = r" Select preset rules"]
    pub(crate) fn collect_preset_rules(
        &self,
        parent_is_all: bool,
        parent_is_recommended: bool,
        enabled_rules: &mut FxHashSet<RuleFilter<'static>>,
    ) {
        if self.is_all_true() || self.is_all_unset() && parent_is_all {
            enabled_rules.extend(Self::all_rules_as_filters());
        } else if self.is_recommended_true()
            || self.is_recommended_unset() && self.is_all_unset() && parent_is_recommended
        {
            enabled_rules.extend(Self::recommended_rules_as_filters());
        }
    }
    pub(crate) fn get_rule_configuration(
        &self,
        rule_name: &str,
    ) -> Option<(RulePlainConfiguration, Option<RuleOptions>)> {
        match rule_name {
            "noCommonJs" => self
                .no_common_js
                .as_ref()
                .map(|conf| (conf.level(), conf.get_options())),
            "noDescendingSpecificity" => self
                .no_descending_specificity
                .as_ref()
                .map(|conf| (conf.level(), conf.get_options())),
            "noDocumentCookie" => self
                .no_document_cookie
                .as_ref()
                .map(|conf| (conf.level(), conf.get_options())),
            "noDocumentImportInPage" => self
                .no_document_import_in_page
                .as_ref()
                .map(|conf| (conf.level(), conf.get_options())),
            "noDuplicateCustomProperties" => self
                .no_duplicate_custom_properties
                .as_ref()
                .map(|conf| (conf.level(), conf.get_options())),
            "noDuplicateElseIf" => self
                .no_duplicate_else_if
                .as_ref()
                .map(|conf| (conf.level(), conf.get_options())),
            "noDuplicateProperties" => self
                .no_duplicate_properties
                .as_ref()
                .map(|conf| (conf.level(), conf.get_options())),
            "noDuplicatedFields" => self
                .no_duplicated_fields
                .as_ref()
                .map(|conf| (conf.level(), conf.get_options())),
            "noDynamicNamespaceImportAccess" => self
                .no_dynamic_namespace_import_access
                .as_ref()
                .map(|conf| (conf.level(), conf.get_options())),
            "noEnum" => self
                .no_enum
                .as_ref()
                .map(|conf| (conf.level(), conf.get_options())),
            "noExportedImports" => self
                .no_exported_imports
                .as_ref()
                .map(|conf| (conf.level(), conf.get_options())),
            "noHeadElement" => self
                .no_head_element
                .as_ref()
                .map(|conf| (conf.level(), conf.get_options())),
            "noHeadImportInDocument" => self
                .no_head_import_in_document
                .as_ref()
                .map(|conf| (conf.level(), conf.get_options())),
            "noImgElement" => self
                .no_img_element
                .as_ref()
                .map(|conf| (conf.level(), conf.get_options())),
            "noIrregularWhitespace" => self
                .no_irregular_whitespace
                .as_ref()
                .map(|conf| (conf.level(), conf.get_options())),
            "noMissingVarFunction" => self
                .no_missing_var_function
                .as_ref()
                .map(|conf| (conf.level(), conf.get_options())),
            "noNestedTernary" => self
                .no_nested_ternary
                .as_ref()
                .map(|conf| (conf.level(), conf.get_options())),
            "noOctalEscape" => self
                .no_octal_escape
                .as_ref()
                .map(|conf| (conf.level(), conf.get_options())),
            "noProcessEnv" => self
                .no_process_env
                .as_ref()
                .map(|conf| (conf.level(), conf.get_options())),
            "noRestrictedImports" => self
                .no_restricted_imports
                .as_ref()
                .map(|conf| (conf.level(), conf.get_options())),
            "noRestrictedTypes" => self
                .no_restricted_types
                .as_ref()
                .map(|conf| (conf.level(), conf.get_options())),
            "noSecrets" => self
                .no_secrets
                .as_ref()
                .map(|conf| (conf.level(), conf.get_options())),
            "noStaticElementInteractions" => self
                .no_static_element_interactions
                .as_ref()
                .map(|conf| (conf.level(), conf.get_options())),
            "noSubstr" => self
                .no_substr
                .as_ref()
                .map(|conf| (conf.level(), conf.get_options())),
            "noTemplateCurlyInString" => self
                .no_template_curly_in_string
                .as_ref()
                .map(|conf| (conf.level(), conf.get_options())),
            "noUnknownPseudoClass" => self
                .no_unknown_pseudo_class
                .as_ref()
                .map(|conf| (conf.level(), conf.get_options())),
            "noUnknownPseudoElement" => self
                .no_unknown_pseudo_element
                .as_ref()
                .map(|conf| (conf.level(), conf.get_options())),
            "noUnknownTypeSelector" => self
                .no_unknown_type_selector
                .as_ref()
                .map(|conf| (conf.level(), conf.get_options())),
            "noUselessEscapeInRegex" => self
                .no_useless_escape_in_regex
                .as_ref()
                .map(|conf| (conf.level(), conf.get_options())),
<<<<<<< HEAD
            "noUselessLengthCheck" => self
                .no_useless_length_check
=======
            "noUselessStringRaw" => self
                .no_useless_string_raw
>>>>>>> 27ff2a75
                .as_ref()
                .map(|conf| (conf.level(), conf.get_options())),
            "noValueAtRule" => self
                .no_value_at_rule
                .as_ref()
                .map(|conf| (conf.level(), conf.get_options())),
            "useAdjacentOverloadSignatures" => self
                .use_adjacent_overload_signatures
                .as_ref()
                .map(|conf| (conf.level(), conf.get_options())),
            "useAriaPropsSupportedByRole" => self
                .use_aria_props_supported_by_role
                .as_ref()
                .map(|conf| (conf.level(), conf.get_options())),
            "useAtIndex" => self
                .use_at_index
                .as_ref()
                .map(|conf| (conf.level(), conf.get_options())),
            "useComponentExportOnlyModules" => self
                .use_component_export_only_modules
                .as_ref()
                .map(|conf| (conf.level(), conf.get_options())),
            "useConsistentCurlyBraces" => self
                .use_consistent_curly_braces
                .as_ref()
                .map(|conf| (conf.level(), conf.get_options())),
            "useConsistentMemberAccessibility" => self
                .use_consistent_member_accessibility
                .as_ref()
                .map(|conf| (conf.level(), conf.get_options())),
            "useDeprecatedReason" => self
                .use_deprecated_reason
                .as_ref()
                .map(|conf| (conf.level(), conf.get_options())),
            "useExplicitType" => self
                .use_explicit_type
                .as_ref()
                .map(|conf| (conf.level(), conf.get_options())),
            "useGuardForIn" => self
                .use_guard_for_in
                .as_ref()
                .map(|conf| (conf.level(), conf.get_options())),
            "useImportRestrictions" => self
                .use_import_restrictions
                .as_ref()
                .map(|conf| (conf.level(), conf.get_options())),
            "useSortedClasses" => self
                .use_sorted_classes
                .as_ref()
                .map(|conf| (conf.level(), conf.get_options())),
            "useStrictMode" => self
                .use_strict_mode
                .as_ref()
                .map(|conf| (conf.level(), conf.get_options())),
            "useTrimStartEnd" => self
                .use_trim_start_end
                .as_ref()
                .map(|conf| (conf.level(), conf.get_options())),
            "useValidAutocomplete" => self
                .use_valid_autocomplete
                .as_ref()
                .map(|conf| (conf.level(), conf.get_options())),
            _ => None,
        }
    }
}
#[derive(Clone, Debug, Default, Deserialize, Deserializable, Eq, Merge, PartialEq, Serialize)]
#[deserializable(with_validator)]
#[cfg_attr(feature = "schema", derive(JsonSchema))]
#[serde(rename_all = "camelCase", default, deny_unknown_fields)]
#[doc = r" A list of rules that belong to this group"]
pub struct Performance {
    #[doc = r" It enables the recommended rules for this group"]
    #[serde(skip_serializing_if = "Option::is_none")]
    pub recommended: Option<bool>,
    #[doc = r" It enables ALL rules for this group."]
    #[serde(skip_serializing_if = "Option::is_none")]
    pub all: Option<bool>,
    #[doc = "Disallow the use of spread (...) syntax on accumulators."]
    #[serde(skip_serializing_if = "Option::is_none")]
    pub no_accumulating_spread:
        Option<RuleConfiguration<biome_js_analyze::options::NoAccumulatingSpread>>,
    #[doc = "Disallow the use of barrel file."]
    #[serde(skip_serializing_if = "Option::is_none")]
    pub no_barrel_file: Option<RuleConfiguration<biome_js_analyze::options::NoBarrelFile>>,
    #[doc = "Disallow the use of the delete operator."]
    #[serde(skip_serializing_if = "Option::is_none")]
    pub no_delete: Option<RuleFixConfiguration<biome_js_analyze::options::NoDelete>>,
    #[doc = "Avoid re-export all."]
    #[serde(skip_serializing_if = "Option::is_none")]
    pub no_re_export_all: Option<RuleConfiguration<biome_js_analyze::options::NoReExportAll>>,
    #[doc = "Require regex literals to be declared at the top level."]
    #[serde(skip_serializing_if = "Option::is_none")]
    pub use_top_level_regex: Option<RuleConfiguration<biome_js_analyze::options::UseTopLevelRegex>>,
}
impl DeserializableValidator for Performance {
    fn validate(
        &mut self,
        _name: &str,
        range: TextRange,
        diagnostics: &mut Vec<DeserializationDiagnostic>,
    ) -> bool {
        if self.recommended == Some(true) && self.all == Some(true) {
            diagnostics . push (DeserializationDiagnostic :: new (markup ! (< Emphasis > "'recommended'" < / Emphasis > " and " < Emphasis > "'all'" < / Emphasis > " can't be both " < Emphasis > "'true'" < / Emphasis > ". You should choose only one of them.")) . with_range (range) . with_note (markup ! ("Biome will fallback to its defaults for this section."))) ;
            return false;
        }
        true
    }
}
impl Performance {
    const GROUP_NAME: &'static str = "performance";
    pub(crate) const GROUP_RULES: &'static [&'static str] = &[
        "noAccumulatingSpread",
        "noBarrelFile",
        "noDelete",
        "noReExportAll",
        "useTopLevelRegex",
    ];
    const RECOMMENDED_RULES: &'static [&'static str] = &["noAccumulatingSpread", "noDelete"];
    const RECOMMENDED_RULES_AS_FILTERS: &'static [RuleFilter<'static>] = &[
        RuleFilter::Rule(Self::GROUP_NAME, Self::GROUP_RULES[0]),
        RuleFilter::Rule(Self::GROUP_NAME, Self::GROUP_RULES[2]),
    ];
    const ALL_RULES_AS_FILTERS: &'static [RuleFilter<'static>] = &[
        RuleFilter::Rule(Self::GROUP_NAME, Self::GROUP_RULES[0]),
        RuleFilter::Rule(Self::GROUP_NAME, Self::GROUP_RULES[1]),
        RuleFilter::Rule(Self::GROUP_NAME, Self::GROUP_RULES[2]),
        RuleFilter::Rule(Self::GROUP_NAME, Self::GROUP_RULES[3]),
        RuleFilter::Rule(Self::GROUP_NAME, Self::GROUP_RULES[4]),
    ];
    #[doc = r" Retrieves the recommended rules"]
    pub(crate) fn is_recommended_true(&self) -> bool {
        matches!(self.recommended, Some(true))
    }
    pub(crate) fn is_recommended_unset(&self) -> bool {
        self.recommended.is_none()
    }
    pub(crate) fn is_all_true(&self) -> bool {
        matches!(self.all, Some(true))
    }
    pub(crate) fn is_all_unset(&self) -> bool {
        self.all.is_none()
    }
    pub(crate) fn get_enabled_rules(&self) -> FxHashSet<RuleFilter<'static>> {
        let mut index_set = FxHashSet::default();
        if let Some(rule) = self.no_accumulating_spread.as_ref() {
            if rule.is_enabled() {
                index_set.insert(RuleFilter::Rule(Self::GROUP_NAME, Self::GROUP_RULES[0]));
            }
        }
        if let Some(rule) = self.no_barrel_file.as_ref() {
            if rule.is_enabled() {
                index_set.insert(RuleFilter::Rule(Self::GROUP_NAME, Self::GROUP_RULES[1]));
            }
        }
        if let Some(rule) = self.no_delete.as_ref() {
            if rule.is_enabled() {
                index_set.insert(RuleFilter::Rule(Self::GROUP_NAME, Self::GROUP_RULES[2]));
            }
        }
        if let Some(rule) = self.no_re_export_all.as_ref() {
            if rule.is_enabled() {
                index_set.insert(RuleFilter::Rule(Self::GROUP_NAME, Self::GROUP_RULES[3]));
            }
        }
        if let Some(rule) = self.use_top_level_regex.as_ref() {
            if rule.is_enabled() {
                index_set.insert(RuleFilter::Rule(Self::GROUP_NAME, Self::GROUP_RULES[4]));
            }
        }
        index_set
    }
    pub(crate) fn get_disabled_rules(&self) -> FxHashSet<RuleFilter<'static>> {
        let mut index_set = FxHashSet::default();
        if let Some(rule) = self.no_accumulating_spread.as_ref() {
            if rule.is_disabled() {
                index_set.insert(RuleFilter::Rule(Self::GROUP_NAME, Self::GROUP_RULES[0]));
            }
        }
        if let Some(rule) = self.no_barrel_file.as_ref() {
            if rule.is_disabled() {
                index_set.insert(RuleFilter::Rule(Self::GROUP_NAME, Self::GROUP_RULES[1]));
            }
        }
        if let Some(rule) = self.no_delete.as_ref() {
            if rule.is_disabled() {
                index_set.insert(RuleFilter::Rule(Self::GROUP_NAME, Self::GROUP_RULES[2]));
            }
        }
        if let Some(rule) = self.no_re_export_all.as_ref() {
            if rule.is_disabled() {
                index_set.insert(RuleFilter::Rule(Self::GROUP_NAME, Self::GROUP_RULES[3]));
            }
        }
        if let Some(rule) = self.use_top_level_regex.as_ref() {
            if rule.is_disabled() {
                index_set.insert(RuleFilter::Rule(Self::GROUP_NAME, Self::GROUP_RULES[4]));
            }
        }
        index_set
    }
    #[doc = r" Checks if, given a rule name, matches one of the rules contained in this category"]
    pub(crate) fn has_rule(rule_name: &str) -> Option<&'static str> {
        Some(Self::GROUP_RULES[Self::GROUP_RULES.binary_search(&rule_name).ok()?])
    }
    #[doc = r" Checks if, given a rule name, it is marked as recommended"]
    pub(crate) fn is_recommended_rule(rule_name: &str) -> bool {
        Self::RECOMMENDED_RULES.contains(&rule_name)
    }
    pub(crate) fn recommended_rules_as_filters() -> &'static [RuleFilter<'static>] {
        Self::RECOMMENDED_RULES_AS_FILTERS
    }
    pub(crate) fn all_rules_as_filters() -> &'static [RuleFilter<'static>] {
        Self::ALL_RULES_AS_FILTERS
    }
    #[doc = r" Select preset rules"]
    pub(crate) fn collect_preset_rules(
        &self,
        parent_is_all: bool,
        parent_is_recommended: bool,
        enabled_rules: &mut FxHashSet<RuleFilter<'static>>,
    ) {
        if self.is_all_true() || self.is_all_unset() && parent_is_all {
            enabled_rules.extend(Self::all_rules_as_filters());
        } else if self.is_recommended_true()
            || self.is_recommended_unset() && self.is_all_unset() && parent_is_recommended
        {
            enabled_rules.extend(Self::recommended_rules_as_filters());
        }
    }
    pub(crate) fn get_rule_configuration(
        &self,
        rule_name: &str,
    ) -> Option<(RulePlainConfiguration, Option<RuleOptions>)> {
        match rule_name {
            "noAccumulatingSpread" => self
                .no_accumulating_spread
                .as_ref()
                .map(|conf| (conf.level(), conf.get_options())),
            "noBarrelFile" => self
                .no_barrel_file
                .as_ref()
                .map(|conf| (conf.level(), conf.get_options())),
            "noDelete" => self
                .no_delete
                .as_ref()
                .map(|conf| (conf.level(), conf.get_options())),
            "noReExportAll" => self
                .no_re_export_all
                .as_ref()
                .map(|conf| (conf.level(), conf.get_options())),
            "useTopLevelRegex" => self
                .use_top_level_regex
                .as_ref()
                .map(|conf| (conf.level(), conf.get_options())),
            _ => None,
        }
    }
}
#[derive(Clone, Debug, Default, Deserialize, Deserializable, Eq, Merge, PartialEq, Serialize)]
#[deserializable(with_validator)]
#[cfg_attr(feature = "schema", derive(JsonSchema))]
#[serde(rename_all = "camelCase", default, deny_unknown_fields)]
#[doc = r" A list of rules that belong to this group"]
pub struct Security {
    #[doc = r" It enables the recommended rules for this group"]
    #[serde(skip_serializing_if = "Option::is_none")]
    pub recommended: Option<bool>,
    #[doc = r" It enables ALL rules for this group."]
    #[serde(skip_serializing_if = "Option::is_none")]
    pub all: Option<bool>,
    #[doc = "Prevent the usage of dangerous JSX props"]
    #[serde(skip_serializing_if = "Option::is_none")]
    pub no_dangerously_set_inner_html:
        Option<RuleConfiguration<biome_js_analyze::options::NoDangerouslySetInnerHtml>>,
    #[doc = "Report when a DOM element or a component uses both children and dangerouslySetInnerHTML prop."]
    #[serde(skip_serializing_if = "Option::is_none")]
    pub no_dangerously_set_inner_html_with_children:
        Option<RuleConfiguration<biome_js_analyze::options::NoDangerouslySetInnerHtmlWithChildren>>,
    #[doc = "Disallow the use of global eval()."]
    #[serde(skip_serializing_if = "Option::is_none")]
    pub no_global_eval: Option<RuleConfiguration<biome_js_analyze::options::NoGlobalEval>>,
}
impl DeserializableValidator for Security {
    fn validate(
        &mut self,
        _name: &str,
        range: TextRange,
        diagnostics: &mut Vec<DeserializationDiagnostic>,
    ) -> bool {
        if self.recommended == Some(true) && self.all == Some(true) {
            diagnostics . push (DeserializationDiagnostic :: new (markup ! (< Emphasis > "'recommended'" < / Emphasis > " and " < Emphasis > "'all'" < / Emphasis > " can't be both " < Emphasis > "'true'" < / Emphasis > ". You should choose only one of them.")) . with_range (range) . with_note (markup ! ("Biome will fallback to its defaults for this section."))) ;
            return false;
        }
        true
    }
}
impl Security {
    const GROUP_NAME: &'static str = "security";
    pub(crate) const GROUP_RULES: &'static [&'static str] = &[
        "noDangerouslySetInnerHtml",
        "noDangerouslySetInnerHtmlWithChildren",
        "noGlobalEval",
    ];
    const RECOMMENDED_RULES: &'static [&'static str] = &[
        "noDangerouslySetInnerHtml",
        "noDangerouslySetInnerHtmlWithChildren",
        "noGlobalEval",
    ];
    const RECOMMENDED_RULES_AS_FILTERS: &'static [RuleFilter<'static>] = &[
        RuleFilter::Rule(Self::GROUP_NAME, Self::GROUP_RULES[0]),
        RuleFilter::Rule(Self::GROUP_NAME, Self::GROUP_RULES[1]),
        RuleFilter::Rule(Self::GROUP_NAME, Self::GROUP_RULES[2]),
    ];
    const ALL_RULES_AS_FILTERS: &'static [RuleFilter<'static>] = &[
        RuleFilter::Rule(Self::GROUP_NAME, Self::GROUP_RULES[0]),
        RuleFilter::Rule(Self::GROUP_NAME, Self::GROUP_RULES[1]),
        RuleFilter::Rule(Self::GROUP_NAME, Self::GROUP_RULES[2]),
    ];
    #[doc = r" Retrieves the recommended rules"]
    pub(crate) fn is_recommended_true(&self) -> bool {
        matches!(self.recommended, Some(true))
    }
    pub(crate) fn is_recommended_unset(&self) -> bool {
        self.recommended.is_none()
    }
    pub(crate) fn is_all_true(&self) -> bool {
        matches!(self.all, Some(true))
    }
    pub(crate) fn is_all_unset(&self) -> bool {
        self.all.is_none()
    }
    pub(crate) fn get_enabled_rules(&self) -> FxHashSet<RuleFilter<'static>> {
        let mut index_set = FxHashSet::default();
        if let Some(rule) = self.no_dangerously_set_inner_html.as_ref() {
            if rule.is_enabled() {
                index_set.insert(RuleFilter::Rule(Self::GROUP_NAME, Self::GROUP_RULES[0]));
            }
        }
        if let Some(rule) = self.no_dangerously_set_inner_html_with_children.as_ref() {
            if rule.is_enabled() {
                index_set.insert(RuleFilter::Rule(Self::GROUP_NAME, Self::GROUP_RULES[1]));
            }
        }
        if let Some(rule) = self.no_global_eval.as_ref() {
            if rule.is_enabled() {
                index_set.insert(RuleFilter::Rule(Self::GROUP_NAME, Self::GROUP_RULES[2]));
            }
        }
        index_set
    }
    pub(crate) fn get_disabled_rules(&self) -> FxHashSet<RuleFilter<'static>> {
        let mut index_set = FxHashSet::default();
        if let Some(rule) = self.no_dangerously_set_inner_html.as_ref() {
            if rule.is_disabled() {
                index_set.insert(RuleFilter::Rule(Self::GROUP_NAME, Self::GROUP_RULES[0]));
            }
        }
        if let Some(rule) = self.no_dangerously_set_inner_html_with_children.as_ref() {
            if rule.is_disabled() {
                index_set.insert(RuleFilter::Rule(Self::GROUP_NAME, Self::GROUP_RULES[1]));
            }
        }
        if let Some(rule) = self.no_global_eval.as_ref() {
            if rule.is_disabled() {
                index_set.insert(RuleFilter::Rule(Self::GROUP_NAME, Self::GROUP_RULES[2]));
            }
        }
        index_set
    }
    #[doc = r" Checks if, given a rule name, matches one of the rules contained in this category"]
    pub(crate) fn has_rule(rule_name: &str) -> Option<&'static str> {
        Some(Self::GROUP_RULES[Self::GROUP_RULES.binary_search(&rule_name).ok()?])
    }
    #[doc = r" Checks if, given a rule name, it is marked as recommended"]
    pub(crate) fn is_recommended_rule(rule_name: &str) -> bool {
        Self::RECOMMENDED_RULES.contains(&rule_name)
    }
    pub(crate) fn recommended_rules_as_filters() -> &'static [RuleFilter<'static>] {
        Self::RECOMMENDED_RULES_AS_FILTERS
    }
    pub(crate) fn all_rules_as_filters() -> &'static [RuleFilter<'static>] {
        Self::ALL_RULES_AS_FILTERS
    }
    #[doc = r" Select preset rules"]
    pub(crate) fn collect_preset_rules(
        &self,
        parent_is_all: bool,
        parent_is_recommended: bool,
        enabled_rules: &mut FxHashSet<RuleFilter<'static>>,
    ) {
        if self.is_all_true() || self.is_all_unset() && parent_is_all {
            enabled_rules.extend(Self::all_rules_as_filters());
        } else if self.is_recommended_true()
            || self.is_recommended_unset() && self.is_all_unset() && parent_is_recommended
        {
            enabled_rules.extend(Self::recommended_rules_as_filters());
        }
    }
    pub(crate) fn get_rule_configuration(
        &self,
        rule_name: &str,
    ) -> Option<(RulePlainConfiguration, Option<RuleOptions>)> {
        match rule_name {
            "noDangerouslySetInnerHtml" => self
                .no_dangerously_set_inner_html
                .as_ref()
                .map(|conf| (conf.level(), conf.get_options())),
            "noDangerouslySetInnerHtmlWithChildren" => self
                .no_dangerously_set_inner_html_with_children
                .as_ref()
                .map(|conf| (conf.level(), conf.get_options())),
            "noGlobalEval" => self
                .no_global_eval
                .as_ref()
                .map(|conf| (conf.level(), conf.get_options())),
            _ => None,
        }
    }
}
#[derive(Clone, Debug, Default, Deserialize, Deserializable, Eq, Merge, PartialEq, Serialize)]
#[deserializable(with_validator)]
#[cfg_attr(feature = "schema", derive(JsonSchema))]
#[serde(rename_all = "camelCase", default, deny_unknown_fields)]
#[doc = r" A list of rules that belong to this group"]
pub struct Style {
    #[doc = r" It enables the recommended rules for this group"]
    #[serde(skip_serializing_if = "Option::is_none")]
    pub recommended: Option<bool>,
    #[doc = r" It enables ALL rules for this group."]
    #[serde(skip_serializing_if = "Option::is_none")]
    pub all: Option<bool>,
    #[doc = "Disallow the use of arguments."]
    #[serde(skip_serializing_if = "Option::is_none")]
    pub no_arguments: Option<RuleConfiguration<biome_js_analyze::options::NoArguments>>,
    #[doc = "Disallow comma operator."]
    #[serde(skip_serializing_if = "Option::is_none")]
    pub no_comma_operator: Option<RuleConfiguration<biome_js_analyze::options::NoCommaOperator>>,
    #[doc = "Disallow default exports."]
    #[serde(skip_serializing_if = "Option::is_none")]
    pub no_default_export: Option<RuleConfiguration<biome_js_analyze::options::NoDefaultExport>>,
    #[doc = "Disallow using a callback in asynchronous tests and hooks."]
    #[serde(skip_serializing_if = "Option::is_none")]
    pub no_done_callback: Option<RuleConfiguration<biome_js_analyze::options::NoDoneCallback>>,
    #[doc = "Disallow implicit true values on JSX boolean attributes"]
    #[serde(skip_serializing_if = "Option::is_none")]
    pub no_implicit_boolean:
        Option<RuleFixConfiguration<biome_js_analyze::options::NoImplicitBoolean>>,
    #[doc = "Disallow type annotations for variables, parameters, and class properties initialized with a literal expression."]
    #[serde(skip_serializing_if = "Option::is_none")]
    pub no_inferrable_types:
        Option<RuleFixConfiguration<biome_js_analyze::options::NoInferrableTypes>>,
    #[doc = "Disallow the use of TypeScript's namespaces."]
    #[serde(skip_serializing_if = "Option::is_none")]
    pub no_namespace: Option<RuleConfiguration<biome_js_analyze::options::NoNamespace>>,
    #[doc = "Disallow the use of namespace imports."]
    #[serde(skip_serializing_if = "Option::is_none")]
    pub no_namespace_import:
        Option<RuleConfiguration<biome_js_analyze::options::NoNamespaceImport>>,
    #[doc = "Disallow negation in the condition of an if statement if it has an else clause."]
    #[serde(skip_serializing_if = "Option::is_none")]
    pub no_negation_else: Option<RuleFixConfiguration<biome_js_analyze::options::NoNegationElse>>,
    #[doc = "Disallow non-null assertions using the ! postfix operator."]
    #[serde(skip_serializing_if = "Option::is_none")]
    pub no_non_null_assertion:
        Option<RuleFixConfiguration<biome_js_analyze::options::NoNonNullAssertion>>,
    #[doc = "Disallow reassigning function parameters."]
    #[serde(skip_serializing_if = "Option::is_none")]
    pub no_parameter_assign:
        Option<RuleConfiguration<biome_js_analyze::options::NoParameterAssign>>,
    #[doc = "Disallow the use of parameter properties in class constructors."]
    #[serde(skip_serializing_if = "Option::is_none")]
    pub no_parameter_properties:
        Option<RuleConfiguration<biome_js_analyze::options::NoParameterProperties>>,
    #[doc = "This rule allows you to specify global variable names that you don’t want to use in your application."]
    #[serde(skip_serializing_if = "Option::is_none")]
    pub no_restricted_globals:
        Option<RuleConfiguration<biome_js_analyze::options::NoRestrictedGlobals>>,
    #[doc = "Disallow the use of constants which its value is the upper-case version of its name."]
    #[serde(skip_serializing_if = "Option::is_none")]
    pub no_shouty_constants:
        Option<RuleFixConfiguration<biome_js_analyze::options::NoShoutyConstants>>,
    #[doc = "Disallow template literals if interpolation and special-character handling are not needed"]
    #[serde(skip_serializing_if = "Option::is_none")]
    pub no_unused_template_literal:
        Option<RuleFixConfiguration<biome_js_analyze::options::NoUnusedTemplateLiteral>>,
    #[doc = "Disallow else block when the if block breaks early."]
    #[serde(skip_serializing_if = "Option::is_none")]
    pub no_useless_else: Option<RuleFixConfiguration<biome_js_analyze::options::NoUselessElse>>,
    #[doc = "Disallow the use of var"]
    #[serde(skip_serializing_if = "Option::is_none")]
    pub no_var: Option<RuleFixConfiguration<biome_js_analyze::options::NoVar>>,
    #[doc = "Disallow the use of yoda expressions."]
    #[serde(skip_serializing_if = "Option::is_none")]
    pub no_yoda_expression:
        Option<RuleFixConfiguration<biome_js_analyze::options::NoYodaExpression>>,
    #[doc = "Enforce the use of as const over literal type and type annotation."]
    #[serde(skip_serializing_if = "Option::is_none")]
    pub use_as_const_assertion:
        Option<RuleFixConfiguration<biome_js_analyze::options::UseAsConstAssertion>>,
    #[doc = "Requires following curly brace conventions."]
    #[serde(skip_serializing_if = "Option::is_none")]
    pub use_block_statements:
        Option<RuleFixConfiguration<biome_js_analyze::options::UseBlockStatements>>,
    #[doc = "Enforce using else if instead of nested if in else clauses."]
    #[serde(skip_serializing_if = "Option::is_none")]
    pub use_collapsed_else_if:
        Option<RuleFixConfiguration<biome_js_analyze::options::UseCollapsedElseIf>>,
    #[doc = "Require consistently using either T\\[] or Array\\<T>"]
    #[serde(skip_serializing_if = "Option::is_none")]
    pub use_consistent_array_type:
        Option<RuleFixConfiguration<biome_js_analyze::options::UseConsistentArrayType>>,
    #[doc = "Enforce the use of new for all builtins, except String, Number and Boolean."]
    #[serde(skip_serializing_if = "Option::is_none")]
    pub use_consistent_builtin_instantiation:
        Option<RuleFixConfiguration<biome_js_analyze::options::UseConsistentBuiltinInstantiation>>,
    #[doc = "Require const declarations for variables that are only assigned once."]
    #[serde(skip_serializing_if = "Option::is_none")]
    pub use_const: Option<RuleFixConfiguration<biome_js_analyze::options::UseConst>>,
    #[doc = "Enforce default function parameters and optional function parameters to be last."]
    #[serde(skip_serializing_if = "Option::is_none")]
    pub use_default_parameter_last:
        Option<RuleFixConfiguration<biome_js_analyze::options::UseDefaultParameterLast>>,
    #[doc = "Require the default clause in switch statements."]
    #[serde(skip_serializing_if = "Option::is_none")]
    pub use_default_switch_clause:
        Option<RuleConfiguration<biome_js_analyze::options::UseDefaultSwitchClause>>,
    #[doc = "Require that each enum member value be explicitly initialized."]
    #[serde(skip_serializing_if = "Option::is_none")]
    pub use_enum_initializers:
        Option<RuleFixConfiguration<biome_js_analyze::options::UseEnumInitializers>>,
    #[doc = "Enforce explicitly comparing the length, size, byteLength or byteOffset property of a value."]
    #[serde(skip_serializing_if = "Option::is_none")]
    pub use_explicit_length_check:
        Option<RuleFixConfiguration<biome_js_analyze::options::UseExplicitLengthCheck>>,
    #[doc = "Disallow the use of Math.pow in favor of the ** operator."]
    #[serde(skip_serializing_if = "Option::is_none")]
    pub use_exponentiation_operator:
        Option<RuleFixConfiguration<biome_js_analyze::options::UseExponentiationOperator>>,
    #[doc = "Promotes the use of export type for types."]
    #[serde(skip_serializing_if = "Option::is_none")]
    pub use_export_type: Option<RuleFixConfiguration<biome_js_analyze::options::UseExportType>>,
    #[doc = "Enforce naming conventions for JavaScript and TypeScript filenames."]
    #[serde(skip_serializing_if = "Option::is_none")]
    pub use_filenaming_convention:
        Option<RuleConfiguration<biome_js_analyze::options::UseFilenamingConvention>>,
    #[doc = "This rule recommends a for-of loop when in a for loop, the index used to extract an item from the iterated array."]
    #[serde(skip_serializing_if = "Option::is_none")]
    pub use_for_of: Option<RuleConfiguration<biome_js_analyze::options::UseForOf>>,
    #[doc = "This rule enforces the use of \\<>...\\</> over \\<Fragment>...\\</Fragment>."]
    #[serde(skip_serializing_if = "Option::is_none")]
    pub use_fragment_syntax:
        Option<RuleFixConfiguration<biome_js_analyze::options::UseFragmentSyntax>>,
    #[doc = "Promotes the use of import type for types."]
    #[serde(skip_serializing_if = "Option::is_none")]
    pub use_import_type: Option<RuleFixConfiguration<biome_js_analyze::options::UseImportType>>,
    #[doc = "Require all enum members to be literal values."]
    #[serde(skip_serializing_if = "Option::is_none")]
    pub use_literal_enum_members:
        Option<RuleConfiguration<biome_js_analyze::options::UseLiteralEnumMembers>>,
    #[doc = "Enforce naming conventions for everything across a codebase."]
    #[serde(skip_serializing_if = "Option::is_none")]
    pub use_naming_convention:
        Option<RuleFixConfiguration<biome_js_analyze::options::UseNamingConvention>>,
    #[doc = "Promotes the usage of node:assert/strict over node:assert."]
    #[serde(skip_serializing_if = "Option::is_none")]
    pub use_node_assert_strict:
        Option<RuleFixConfiguration<biome_js_analyze::options::UseNodeAssertStrict>>,
    #[doc = "Enforces using the node: protocol for Node.js builtin modules."]
    #[serde(skip_serializing_if = "Option::is_none")]
    pub use_nodejs_import_protocol:
        Option<RuleFixConfiguration<biome_js_analyze::options::UseNodejsImportProtocol>>,
    #[doc = "Use the Number properties instead of global ones."]
    #[serde(skip_serializing_if = "Option::is_none")]
    pub use_number_namespace:
        Option<RuleFixConfiguration<biome_js_analyze::options::UseNumberNamespace>>,
    #[doc = "Disallow parseInt() and Number.parseInt() in favor of binary, octal, and hexadecimal literals"]
    #[serde(skip_serializing_if = "Option::is_none")]
    pub use_numeric_literals:
        Option<RuleFixConfiguration<biome_js_analyze::options::UseNumericLiterals>>,
    #[doc = "Prevent extra closing tags for components without children"]
    #[serde(skip_serializing_if = "Option::is_none")]
    pub use_self_closing_elements:
        Option<RuleFixConfiguration<biome_js_analyze::options::UseSelfClosingElements>>,
    #[doc = "When expressing array types, this rule promotes the usage of T\\[] shorthand instead of Array\\<T>."]
    #[serde(skip_serializing_if = "Option::is_none")]
    pub use_shorthand_array_type:
        Option<RuleFixConfiguration<biome_js_analyze::options::UseShorthandArrayType>>,
    #[doc = "Require assignment operator shorthand where possible."]
    #[serde(skip_serializing_if = "Option::is_none")]
    pub use_shorthand_assign:
        Option<RuleFixConfiguration<biome_js_analyze::options::UseShorthandAssign>>,
    #[doc = "Enforce using function types instead of object type with call signatures."]
    #[serde(skip_serializing_if = "Option::is_none")]
    pub use_shorthand_function_type:
        Option<RuleFixConfiguration<biome_js_analyze::options::UseShorthandFunctionType>>,
    #[doc = "Enforces switch clauses have a single statement, emits a quick fix wrapping the statements in a block."]
    #[serde(skip_serializing_if = "Option::is_none")]
    pub use_single_case_statement:
        Option<RuleFixConfiguration<biome_js_analyze::options::UseSingleCaseStatement>>,
    #[doc = "Disallow multiple variable declarations in the same variable statement"]
    #[serde(skip_serializing_if = "Option::is_none")]
    pub use_single_var_declarator:
        Option<RuleFixConfiguration<biome_js_analyze::options::UseSingleVarDeclarator>>,
    #[doc = "Prefer template literals over string concatenation."]
    #[serde(skip_serializing_if = "Option::is_none")]
    pub use_template: Option<RuleFixConfiguration<biome_js_analyze::options::UseTemplate>>,
    #[doc = "Require new when throwing an error."]
    #[serde(skip_serializing_if = "Option::is_none")]
    pub use_throw_new_error:
        Option<RuleFixConfiguration<biome_js_analyze::options::UseThrowNewError>>,
    #[doc = "Disallow throwing non-Error values."]
    #[serde(skip_serializing_if = "Option::is_none")]
    pub use_throw_only_error:
        Option<RuleConfiguration<biome_js_analyze::options::UseThrowOnlyError>>,
    #[doc = "Enforce the use of while loops instead of for loops when the initializer and update expressions are not needed."]
    #[serde(skip_serializing_if = "Option::is_none")]
    pub use_while: Option<RuleFixConfiguration<biome_js_analyze::options::UseWhile>>,
}
impl DeserializableValidator for Style {
    fn validate(
        &mut self,
        _name: &str,
        range: TextRange,
        diagnostics: &mut Vec<DeserializationDiagnostic>,
    ) -> bool {
        if self.recommended == Some(true) && self.all == Some(true) {
            diagnostics . push (DeserializationDiagnostic :: new (markup ! (< Emphasis > "'recommended'" < / Emphasis > " and " < Emphasis > "'all'" < / Emphasis > " can't be both " < Emphasis > "'true'" < / Emphasis > ". You should choose only one of them.")) . with_range (range) . with_note (markup ! ("Biome will fallback to its defaults for this section."))) ;
            return false;
        }
        true
    }
}
impl Style {
    const GROUP_NAME: &'static str = "style";
    pub(crate) const GROUP_RULES: &'static [&'static str] = &[
        "noArguments",
        "noCommaOperator",
        "noDefaultExport",
        "noDoneCallback",
        "noImplicitBoolean",
        "noInferrableTypes",
        "noNamespace",
        "noNamespaceImport",
        "noNegationElse",
        "noNonNullAssertion",
        "noParameterAssign",
        "noParameterProperties",
        "noRestrictedGlobals",
        "noShoutyConstants",
        "noUnusedTemplateLiteral",
        "noUselessElse",
        "noVar",
        "noYodaExpression",
        "useAsConstAssertion",
        "useBlockStatements",
        "useCollapsedElseIf",
        "useConsistentArrayType",
        "useConsistentBuiltinInstantiation",
        "useConst",
        "useDefaultParameterLast",
        "useDefaultSwitchClause",
        "useEnumInitializers",
        "useExplicitLengthCheck",
        "useExponentiationOperator",
        "useExportType",
        "useFilenamingConvention",
        "useForOf",
        "useFragmentSyntax",
        "useImportType",
        "useLiteralEnumMembers",
        "useNamingConvention",
        "useNodeAssertStrict",
        "useNodejsImportProtocol",
        "useNumberNamespace",
        "useNumericLiterals",
        "useSelfClosingElements",
        "useShorthandArrayType",
        "useShorthandAssign",
        "useShorthandFunctionType",
        "useSingleCaseStatement",
        "useSingleVarDeclarator",
        "useTemplate",
        "useThrowNewError",
        "useThrowOnlyError",
        "useWhile",
    ];
    const RECOMMENDED_RULES: &'static [&'static str] = &[
        "noArguments",
        "noCommaOperator",
        "noInferrableTypes",
        "noNonNullAssertion",
        "noParameterAssign",
        "noUnusedTemplateLiteral",
        "noUselessElse",
        "noVar",
        "useAsConstAssertion",
        "useConst",
        "useDefaultParameterLast",
        "useEnumInitializers",
        "useExponentiationOperator",
        "useExportType",
        "useImportType",
        "useLiteralEnumMembers",
        "useNodejsImportProtocol",
        "useNumberNamespace",
        "useNumericLiterals",
        "useSelfClosingElements",
        "useShorthandFunctionType",
        "useSingleVarDeclarator",
        "useTemplate",
        "useWhile",
    ];
    const RECOMMENDED_RULES_AS_FILTERS: &'static [RuleFilter<'static>] = &[
        RuleFilter::Rule(Self::GROUP_NAME, Self::GROUP_RULES[0]),
        RuleFilter::Rule(Self::GROUP_NAME, Self::GROUP_RULES[1]),
        RuleFilter::Rule(Self::GROUP_NAME, Self::GROUP_RULES[5]),
        RuleFilter::Rule(Self::GROUP_NAME, Self::GROUP_RULES[9]),
        RuleFilter::Rule(Self::GROUP_NAME, Self::GROUP_RULES[10]),
        RuleFilter::Rule(Self::GROUP_NAME, Self::GROUP_RULES[14]),
        RuleFilter::Rule(Self::GROUP_NAME, Self::GROUP_RULES[15]),
        RuleFilter::Rule(Self::GROUP_NAME, Self::GROUP_RULES[16]),
        RuleFilter::Rule(Self::GROUP_NAME, Self::GROUP_RULES[18]),
        RuleFilter::Rule(Self::GROUP_NAME, Self::GROUP_RULES[23]),
        RuleFilter::Rule(Self::GROUP_NAME, Self::GROUP_RULES[24]),
        RuleFilter::Rule(Self::GROUP_NAME, Self::GROUP_RULES[26]),
        RuleFilter::Rule(Self::GROUP_NAME, Self::GROUP_RULES[28]),
        RuleFilter::Rule(Self::GROUP_NAME, Self::GROUP_RULES[29]),
        RuleFilter::Rule(Self::GROUP_NAME, Self::GROUP_RULES[33]),
        RuleFilter::Rule(Self::GROUP_NAME, Self::GROUP_RULES[34]),
        RuleFilter::Rule(Self::GROUP_NAME, Self::GROUP_RULES[37]),
        RuleFilter::Rule(Self::GROUP_NAME, Self::GROUP_RULES[38]),
        RuleFilter::Rule(Self::GROUP_NAME, Self::GROUP_RULES[39]),
        RuleFilter::Rule(Self::GROUP_NAME, Self::GROUP_RULES[40]),
        RuleFilter::Rule(Self::GROUP_NAME, Self::GROUP_RULES[43]),
        RuleFilter::Rule(Self::GROUP_NAME, Self::GROUP_RULES[45]),
        RuleFilter::Rule(Self::GROUP_NAME, Self::GROUP_RULES[46]),
        RuleFilter::Rule(Self::GROUP_NAME, Self::GROUP_RULES[49]),
    ];
    const ALL_RULES_AS_FILTERS: &'static [RuleFilter<'static>] = &[
        RuleFilter::Rule(Self::GROUP_NAME, Self::GROUP_RULES[0]),
        RuleFilter::Rule(Self::GROUP_NAME, Self::GROUP_RULES[1]),
        RuleFilter::Rule(Self::GROUP_NAME, Self::GROUP_RULES[2]),
        RuleFilter::Rule(Self::GROUP_NAME, Self::GROUP_RULES[3]),
        RuleFilter::Rule(Self::GROUP_NAME, Self::GROUP_RULES[4]),
        RuleFilter::Rule(Self::GROUP_NAME, Self::GROUP_RULES[5]),
        RuleFilter::Rule(Self::GROUP_NAME, Self::GROUP_RULES[6]),
        RuleFilter::Rule(Self::GROUP_NAME, Self::GROUP_RULES[7]),
        RuleFilter::Rule(Self::GROUP_NAME, Self::GROUP_RULES[8]),
        RuleFilter::Rule(Self::GROUP_NAME, Self::GROUP_RULES[9]),
        RuleFilter::Rule(Self::GROUP_NAME, Self::GROUP_RULES[10]),
        RuleFilter::Rule(Self::GROUP_NAME, Self::GROUP_RULES[11]),
        RuleFilter::Rule(Self::GROUP_NAME, Self::GROUP_RULES[12]),
        RuleFilter::Rule(Self::GROUP_NAME, Self::GROUP_RULES[13]),
        RuleFilter::Rule(Self::GROUP_NAME, Self::GROUP_RULES[14]),
        RuleFilter::Rule(Self::GROUP_NAME, Self::GROUP_RULES[15]),
        RuleFilter::Rule(Self::GROUP_NAME, Self::GROUP_RULES[16]),
        RuleFilter::Rule(Self::GROUP_NAME, Self::GROUP_RULES[17]),
        RuleFilter::Rule(Self::GROUP_NAME, Self::GROUP_RULES[18]),
        RuleFilter::Rule(Self::GROUP_NAME, Self::GROUP_RULES[19]),
        RuleFilter::Rule(Self::GROUP_NAME, Self::GROUP_RULES[20]),
        RuleFilter::Rule(Self::GROUP_NAME, Self::GROUP_RULES[21]),
        RuleFilter::Rule(Self::GROUP_NAME, Self::GROUP_RULES[22]),
        RuleFilter::Rule(Self::GROUP_NAME, Self::GROUP_RULES[23]),
        RuleFilter::Rule(Self::GROUP_NAME, Self::GROUP_RULES[24]),
        RuleFilter::Rule(Self::GROUP_NAME, Self::GROUP_RULES[25]),
        RuleFilter::Rule(Self::GROUP_NAME, Self::GROUP_RULES[26]),
        RuleFilter::Rule(Self::GROUP_NAME, Self::GROUP_RULES[27]),
        RuleFilter::Rule(Self::GROUP_NAME, Self::GROUP_RULES[28]),
        RuleFilter::Rule(Self::GROUP_NAME, Self::GROUP_RULES[29]),
        RuleFilter::Rule(Self::GROUP_NAME, Self::GROUP_RULES[30]),
        RuleFilter::Rule(Self::GROUP_NAME, Self::GROUP_RULES[31]),
        RuleFilter::Rule(Self::GROUP_NAME, Self::GROUP_RULES[32]),
        RuleFilter::Rule(Self::GROUP_NAME, Self::GROUP_RULES[33]),
        RuleFilter::Rule(Self::GROUP_NAME, Self::GROUP_RULES[34]),
        RuleFilter::Rule(Self::GROUP_NAME, Self::GROUP_RULES[35]),
        RuleFilter::Rule(Self::GROUP_NAME, Self::GROUP_RULES[36]),
        RuleFilter::Rule(Self::GROUP_NAME, Self::GROUP_RULES[37]),
        RuleFilter::Rule(Self::GROUP_NAME, Self::GROUP_RULES[38]),
        RuleFilter::Rule(Self::GROUP_NAME, Self::GROUP_RULES[39]),
        RuleFilter::Rule(Self::GROUP_NAME, Self::GROUP_RULES[40]),
        RuleFilter::Rule(Self::GROUP_NAME, Self::GROUP_RULES[41]),
        RuleFilter::Rule(Self::GROUP_NAME, Self::GROUP_RULES[42]),
        RuleFilter::Rule(Self::GROUP_NAME, Self::GROUP_RULES[43]),
        RuleFilter::Rule(Self::GROUP_NAME, Self::GROUP_RULES[44]),
        RuleFilter::Rule(Self::GROUP_NAME, Self::GROUP_RULES[45]),
        RuleFilter::Rule(Self::GROUP_NAME, Self::GROUP_RULES[46]),
        RuleFilter::Rule(Self::GROUP_NAME, Self::GROUP_RULES[47]),
        RuleFilter::Rule(Self::GROUP_NAME, Self::GROUP_RULES[48]),
        RuleFilter::Rule(Self::GROUP_NAME, Self::GROUP_RULES[49]),
    ];
    #[doc = r" Retrieves the recommended rules"]
    pub(crate) fn is_recommended_true(&self) -> bool {
        matches!(self.recommended, Some(true))
    }
    pub(crate) fn is_recommended_unset(&self) -> bool {
        self.recommended.is_none()
    }
    pub(crate) fn is_all_true(&self) -> bool {
        matches!(self.all, Some(true))
    }
    pub(crate) fn is_all_unset(&self) -> bool {
        self.all.is_none()
    }
    pub(crate) fn get_enabled_rules(&self) -> FxHashSet<RuleFilter<'static>> {
        let mut index_set = FxHashSet::default();
        if let Some(rule) = self.no_arguments.as_ref() {
            if rule.is_enabled() {
                index_set.insert(RuleFilter::Rule(Self::GROUP_NAME, Self::GROUP_RULES[0]));
            }
        }
        if let Some(rule) = self.no_comma_operator.as_ref() {
            if rule.is_enabled() {
                index_set.insert(RuleFilter::Rule(Self::GROUP_NAME, Self::GROUP_RULES[1]));
            }
        }
        if let Some(rule) = self.no_default_export.as_ref() {
            if rule.is_enabled() {
                index_set.insert(RuleFilter::Rule(Self::GROUP_NAME, Self::GROUP_RULES[2]));
            }
        }
        if let Some(rule) = self.no_done_callback.as_ref() {
            if rule.is_enabled() {
                index_set.insert(RuleFilter::Rule(Self::GROUP_NAME, Self::GROUP_RULES[3]));
            }
        }
        if let Some(rule) = self.no_implicit_boolean.as_ref() {
            if rule.is_enabled() {
                index_set.insert(RuleFilter::Rule(Self::GROUP_NAME, Self::GROUP_RULES[4]));
            }
        }
        if let Some(rule) = self.no_inferrable_types.as_ref() {
            if rule.is_enabled() {
                index_set.insert(RuleFilter::Rule(Self::GROUP_NAME, Self::GROUP_RULES[5]));
            }
        }
        if let Some(rule) = self.no_namespace.as_ref() {
            if rule.is_enabled() {
                index_set.insert(RuleFilter::Rule(Self::GROUP_NAME, Self::GROUP_RULES[6]));
            }
        }
        if let Some(rule) = self.no_namespace_import.as_ref() {
            if rule.is_enabled() {
                index_set.insert(RuleFilter::Rule(Self::GROUP_NAME, Self::GROUP_RULES[7]));
            }
        }
        if let Some(rule) = self.no_negation_else.as_ref() {
            if rule.is_enabled() {
                index_set.insert(RuleFilter::Rule(Self::GROUP_NAME, Self::GROUP_RULES[8]));
            }
        }
        if let Some(rule) = self.no_non_null_assertion.as_ref() {
            if rule.is_enabled() {
                index_set.insert(RuleFilter::Rule(Self::GROUP_NAME, Self::GROUP_RULES[9]));
            }
        }
        if let Some(rule) = self.no_parameter_assign.as_ref() {
            if rule.is_enabled() {
                index_set.insert(RuleFilter::Rule(Self::GROUP_NAME, Self::GROUP_RULES[10]));
            }
        }
        if let Some(rule) = self.no_parameter_properties.as_ref() {
            if rule.is_enabled() {
                index_set.insert(RuleFilter::Rule(Self::GROUP_NAME, Self::GROUP_RULES[11]));
            }
        }
        if let Some(rule) = self.no_restricted_globals.as_ref() {
            if rule.is_enabled() {
                index_set.insert(RuleFilter::Rule(Self::GROUP_NAME, Self::GROUP_RULES[12]));
            }
        }
        if let Some(rule) = self.no_shouty_constants.as_ref() {
            if rule.is_enabled() {
                index_set.insert(RuleFilter::Rule(Self::GROUP_NAME, Self::GROUP_RULES[13]));
            }
        }
        if let Some(rule) = self.no_unused_template_literal.as_ref() {
            if rule.is_enabled() {
                index_set.insert(RuleFilter::Rule(Self::GROUP_NAME, Self::GROUP_RULES[14]));
            }
        }
        if let Some(rule) = self.no_useless_else.as_ref() {
            if rule.is_enabled() {
                index_set.insert(RuleFilter::Rule(Self::GROUP_NAME, Self::GROUP_RULES[15]));
            }
        }
        if let Some(rule) = self.no_var.as_ref() {
            if rule.is_enabled() {
                index_set.insert(RuleFilter::Rule(Self::GROUP_NAME, Self::GROUP_RULES[16]));
            }
        }
        if let Some(rule) = self.no_yoda_expression.as_ref() {
            if rule.is_enabled() {
                index_set.insert(RuleFilter::Rule(Self::GROUP_NAME, Self::GROUP_RULES[17]));
            }
        }
        if let Some(rule) = self.use_as_const_assertion.as_ref() {
            if rule.is_enabled() {
                index_set.insert(RuleFilter::Rule(Self::GROUP_NAME, Self::GROUP_RULES[18]));
            }
        }
        if let Some(rule) = self.use_block_statements.as_ref() {
            if rule.is_enabled() {
                index_set.insert(RuleFilter::Rule(Self::GROUP_NAME, Self::GROUP_RULES[19]));
            }
        }
        if let Some(rule) = self.use_collapsed_else_if.as_ref() {
            if rule.is_enabled() {
                index_set.insert(RuleFilter::Rule(Self::GROUP_NAME, Self::GROUP_RULES[20]));
            }
        }
        if let Some(rule) = self.use_consistent_array_type.as_ref() {
            if rule.is_enabled() {
                index_set.insert(RuleFilter::Rule(Self::GROUP_NAME, Self::GROUP_RULES[21]));
            }
        }
        if let Some(rule) = self.use_consistent_builtin_instantiation.as_ref() {
            if rule.is_enabled() {
                index_set.insert(RuleFilter::Rule(Self::GROUP_NAME, Self::GROUP_RULES[22]));
            }
        }
        if let Some(rule) = self.use_const.as_ref() {
            if rule.is_enabled() {
                index_set.insert(RuleFilter::Rule(Self::GROUP_NAME, Self::GROUP_RULES[23]));
            }
        }
        if let Some(rule) = self.use_default_parameter_last.as_ref() {
            if rule.is_enabled() {
                index_set.insert(RuleFilter::Rule(Self::GROUP_NAME, Self::GROUP_RULES[24]));
            }
        }
        if let Some(rule) = self.use_default_switch_clause.as_ref() {
            if rule.is_enabled() {
                index_set.insert(RuleFilter::Rule(Self::GROUP_NAME, Self::GROUP_RULES[25]));
            }
        }
        if let Some(rule) = self.use_enum_initializers.as_ref() {
            if rule.is_enabled() {
                index_set.insert(RuleFilter::Rule(Self::GROUP_NAME, Self::GROUP_RULES[26]));
            }
        }
        if let Some(rule) = self.use_explicit_length_check.as_ref() {
            if rule.is_enabled() {
                index_set.insert(RuleFilter::Rule(Self::GROUP_NAME, Self::GROUP_RULES[27]));
            }
        }
        if let Some(rule) = self.use_exponentiation_operator.as_ref() {
            if rule.is_enabled() {
                index_set.insert(RuleFilter::Rule(Self::GROUP_NAME, Self::GROUP_RULES[28]));
            }
        }
        if let Some(rule) = self.use_export_type.as_ref() {
            if rule.is_enabled() {
                index_set.insert(RuleFilter::Rule(Self::GROUP_NAME, Self::GROUP_RULES[29]));
            }
        }
        if let Some(rule) = self.use_filenaming_convention.as_ref() {
            if rule.is_enabled() {
                index_set.insert(RuleFilter::Rule(Self::GROUP_NAME, Self::GROUP_RULES[30]));
            }
        }
        if let Some(rule) = self.use_for_of.as_ref() {
            if rule.is_enabled() {
                index_set.insert(RuleFilter::Rule(Self::GROUP_NAME, Self::GROUP_RULES[31]));
            }
        }
        if let Some(rule) = self.use_fragment_syntax.as_ref() {
            if rule.is_enabled() {
                index_set.insert(RuleFilter::Rule(Self::GROUP_NAME, Self::GROUP_RULES[32]));
            }
        }
        if let Some(rule) = self.use_import_type.as_ref() {
            if rule.is_enabled() {
                index_set.insert(RuleFilter::Rule(Self::GROUP_NAME, Self::GROUP_RULES[33]));
            }
        }
        if let Some(rule) = self.use_literal_enum_members.as_ref() {
            if rule.is_enabled() {
                index_set.insert(RuleFilter::Rule(Self::GROUP_NAME, Self::GROUP_RULES[34]));
            }
        }
        if let Some(rule) = self.use_naming_convention.as_ref() {
            if rule.is_enabled() {
                index_set.insert(RuleFilter::Rule(Self::GROUP_NAME, Self::GROUP_RULES[35]));
            }
        }
        if let Some(rule) = self.use_node_assert_strict.as_ref() {
            if rule.is_enabled() {
                index_set.insert(RuleFilter::Rule(Self::GROUP_NAME, Self::GROUP_RULES[36]));
            }
        }
        if let Some(rule) = self.use_nodejs_import_protocol.as_ref() {
            if rule.is_enabled() {
                index_set.insert(RuleFilter::Rule(Self::GROUP_NAME, Self::GROUP_RULES[37]));
            }
        }
        if let Some(rule) = self.use_number_namespace.as_ref() {
            if rule.is_enabled() {
                index_set.insert(RuleFilter::Rule(Self::GROUP_NAME, Self::GROUP_RULES[38]));
            }
        }
        if let Some(rule) = self.use_numeric_literals.as_ref() {
            if rule.is_enabled() {
                index_set.insert(RuleFilter::Rule(Self::GROUP_NAME, Self::GROUP_RULES[39]));
            }
        }
        if let Some(rule) = self.use_self_closing_elements.as_ref() {
            if rule.is_enabled() {
                index_set.insert(RuleFilter::Rule(Self::GROUP_NAME, Self::GROUP_RULES[40]));
            }
        }
        if let Some(rule) = self.use_shorthand_array_type.as_ref() {
            if rule.is_enabled() {
                index_set.insert(RuleFilter::Rule(Self::GROUP_NAME, Self::GROUP_RULES[41]));
            }
        }
        if let Some(rule) = self.use_shorthand_assign.as_ref() {
            if rule.is_enabled() {
                index_set.insert(RuleFilter::Rule(Self::GROUP_NAME, Self::GROUP_RULES[42]));
            }
        }
        if let Some(rule) = self.use_shorthand_function_type.as_ref() {
            if rule.is_enabled() {
                index_set.insert(RuleFilter::Rule(Self::GROUP_NAME, Self::GROUP_RULES[43]));
            }
        }
        if let Some(rule) = self.use_single_case_statement.as_ref() {
            if rule.is_enabled() {
                index_set.insert(RuleFilter::Rule(Self::GROUP_NAME, Self::GROUP_RULES[44]));
            }
        }
        if let Some(rule) = self.use_single_var_declarator.as_ref() {
            if rule.is_enabled() {
                index_set.insert(RuleFilter::Rule(Self::GROUP_NAME, Self::GROUP_RULES[45]));
            }
        }
        if let Some(rule) = self.use_template.as_ref() {
            if rule.is_enabled() {
                index_set.insert(RuleFilter::Rule(Self::GROUP_NAME, Self::GROUP_RULES[46]));
            }
        }
        if let Some(rule) = self.use_throw_new_error.as_ref() {
            if rule.is_enabled() {
                index_set.insert(RuleFilter::Rule(Self::GROUP_NAME, Self::GROUP_RULES[47]));
            }
        }
        if let Some(rule) = self.use_throw_only_error.as_ref() {
            if rule.is_enabled() {
                index_set.insert(RuleFilter::Rule(Self::GROUP_NAME, Self::GROUP_RULES[48]));
            }
        }
        if let Some(rule) = self.use_while.as_ref() {
            if rule.is_enabled() {
                index_set.insert(RuleFilter::Rule(Self::GROUP_NAME, Self::GROUP_RULES[49]));
            }
        }
        index_set
    }
    pub(crate) fn get_disabled_rules(&self) -> FxHashSet<RuleFilter<'static>> {
        let mut index_set = FxHashSet::default();
        if let Some(rule) = self.no_arguments.as_ref() {
            if rule.is_disabled() {
                index_set.insert(RuleFilter::Rule(Self::GROUP_NAME, Self::GROUP_RULES[0]));
            }
        }
        if let Some(rule) = self.no_comma_operator.as_ref() {
            if rule.is_disabled() {
                index_set.insert(RuleFilter::Rule(Self::GROUP_NAME, Self::GROUP_RULES[1]));
            }
        }
        if let Some(rule) = self.no_default_export.as_ref() {
            if rule.is_disabled() {
                index_set.insert(RuleFilter::Rule(Self::GROUP_NAME, Self::GROUP_RULES[2]));
            }
        }
        if let Some(rule) = self.no_done_callback.as_ref() {
            if rule.is_disabled() {
                index_set.insert(RuleFilter::Rule(Self::GROUP_NAME, Self::GROUP_RULES[3]));
            }
        }
        if let Some(rule) = self.no_implicit_boolean.as_ref() {
            if rule.is_disabled() {
                index_set.insert(RuleFilter::Rule(Self::GROUP_NAME, Self::GROUP_RULES[4]));
            }
        }
        if let Some(rule) = self.no_inferrable_types.as_ref() {
            if rule.is_disabled() {
                index_set.insert(RuleFilter::Rule(Self::GROUP_NAME, Self::GROUP_RULES[5]));
            }
        }
        if let Some(rule) = self.no_namespace.as_ref() {
            if rule.is_disabled() {
                index_set.insert(RuleFilter::Rule(Self::GROUP_NAME, Self::GROUP_RULES[6]));
            }
        }
        if let Some(rule) = self.no_namespace_import.as_ref() {
            if rule.is_disabled() {
                index_set.insert(RuleFilter::Rule(Self::GROUP_NAME, Self::GROUP_RULES[7]));
            }
        }
        if let Some(rule) = self.no_negation_else.as_ref() {
            if rule.is_disabled() {
                index_set.insert(RuleFilter::Rule(Self::GROUP_NAME, Self::GROUP_RULES[8]));
            }
        }
        if let Some(rule) = self.no_non_null_assertion.as_ref() {
            if rule.is_disabled() {
                index_set.insert(RuleFilter::Rule(Self::GROUP_NAME, Self::GROUP_RULES[9]));
            }
        }
        if let Some(rule) = self.no_parameter_assign.as_ref() {
            if rule.is_disabled() {
                index_set.insert(RuleFilter::Rule(Self::GROUP_NAME, Self::GROUP_RULES[10]));
            }
        }
        if let Some(rule) = self.no_parameter_properties.as_ref() {
            if rule.is_disabled() {
                index_set.insert(RuleFilter::Rule(Self::GROUP_NAME, Self::GROUP_RULES[11]));
            }
        }
        if let Some(rule) = self.no_restricted_globals.as_ref() {
            if rule.is_disabled() {
                index_set.insert(RuleFilter::Rule(Self::GROUP_NAME, Self::GROUP_RULES[12]));
            }
        }
        if let Some(rule) = self.no_shouty_constants.as_ref() {
            if rule.is_disabled() {
                index_set.insert(RuleFilter::Rule(Self::GROUP_NAME, Self::GROUP_RULES[13]));
            }
        }
        if let Some(rule) = self.no_unused_template_literal.as_ref() {
            if rule.is_disabled() {
                index_set.insert(RuleFilter::Rule(Self::GROUP_NAME, Self::GROUP_RULES[14]));
            }
        }
        if let Some(rule) = self.no_useless_else.as_ref() {
            if rule.is_disabled() {
                index_set.insert(RuleFilter::Rule(Self::GROUP_NAME, Self::GROUP_RULES[15]));
            }
        }
        if let Some(rule) = self.no_var.as_ref() {
            if rule.is_disabled() {
                index_set.insert(RuleFilter::Rule(Self::GROUP_NAME, Self::GROUP_RULES[16]));
            }
        }
        if let Some(rule) = self.no_yoda_expression.as_ref() {
            if rule.is_disabled() {
                index_set.insert(RuleFilter::Rule(Self::GROUP_NAME, Self::GROUP_RULES[17]));
            }
        }
        if let Some(rule) = self.use_as_const_assertion.as_ref() {
            if rule.is_disabled() {
                index_set.insert(RuleFilter::Rule(Self::GROUP_NAME, Self::GROUP_RULES[18]));
            }
        }
        if let Some(rule) = self.use_block_statements.as_ref() {
            if rule.is_disabled() {
                index_set.insert(RuleFilter::Rule(Self::GROUP_NAME, Self::GROUP_RULES[19]));
            }
        }
        if let Some(rule) = self.use_collapsed_else_if.as_ref() {
            if rule.is_disabled() {
                index_set.insert(RuleFilter::Rule(Self::GROUP_NAME, Self::GROUP_RULES[20]));
            }
        }
        if let Some(rule) = self.use_consistent_array_type.as_ref() {
            if rule.is_disabled() {
                index_set.insert(RuleFilter::Rule(Self::GROUP_NAME, Self::GROUP_RULES[21]));
            }
        }
        if let Some(rule) = self.use_consistent_builtin_instantiation.as_ref() {
            if rule.is_disabled() {
                index_set.insert(RuleFilter::Rule(Self::GROUP_NAME, Self::GROUP_RULES[22]));
            }
        }
        if let Some(rule) = self.use_const.as_ref() {
            if rule.is_disabled() {
                index_set.insert(RuleFilter::Rule(Self::GROUP_NAME, Self::GROUP_RULES[23]));
            }
        }
        if let Some(rule) = self.use_default_parameter_last.as_ref() {
            if rule.is_disabled() {
                index_set.insert(RuleFilter::Rule(Self::GROUP_NAME, Self::GROUP_RULES[24]));
            }
        }
        if let Some(rule) = self.use_default_switch_clause.as_ref() {
            if rule.is_disabled() {
                index_set.insert(RuleFilter::Rule(Self::GROUP_NAME, Self::GROUP_RULES[25]));
            }
        }
        if let Some(rule) = self.use_enum_initializers.as_ref() {
            if rule.is_disabled() {
                index_set.insert(RuleFilter::Rule(Self::GROUP_NAME, Self::GROUP_RULES[26]));
            }
        }
        if let Some(rule) = self.use_explicit_length_check.as_ref() {
            if rule.is_disabled() {
                index_set.insert(RuleFilter::Rule(Self::GROUP_NAME, Self::GROUP_RULES[27]));
            }
        }
        if let Some(rule) = self.use_exponentiation_operator.as_ref() {
            if rule.is_disabled() {
                index_set.insert(RuleFilter::Rule(Self::GROUP_NAME, Self::GROUP_RULES[28]));
            }
        }
        if let Some(rule) = self.use_export_type.as_ref() {
            if rule.is_disabled() {
                index_set.insert(RuleFilter::Rule(Self::GROUP_NAME, Self::GROUP_RULES[29]));
            }
        }
        if let Some(rule) = self.use_filenaming_convention.as_ref() {
            if rule.is_disabled() {
                index_set.insert(RuleFilter::Rule(Self::GROUP_NAME, Self::GROUP_RULES[30]));
            }
        }
        if let Some(rule) = self.use_for_of.as_ref() {
            if rule.is_disabled() {
                index_set.insert(RuleFilter::Rule(Self::GROUP_NAME, Self::GROUP_RULES[31]));
            }
        }
        if let Some(rule) = self.use_fragment_syntax.as_ref() {
            if rule.is_disabled() {
                index_set.insert(RuleFilter::Rule(Self::GROUP_NAME, Self::GROUP_RULES[32]));
            }
        }
        if let Some(rule) = self.use_import_type.as_ref() {
            if rule.is_disabled() {
                index_set.insert(RuleFilter::Rule(Self::GROUP_NAME, Self::GROUP_RULES[33]));
            }
        }
        if let Some(rule) = self.use_literal_enum_members.as_ref() {
            if rule.is_disabled() {
                index_set.insert(RuleFilter::Rule(Self::GROUP_NAME, Self::GROUP_RULES[34]));
            }
        }
        if let Some(rule) = self.use_naming_convention.as_ref() {
            if rule.is_disabled() {
                index_set.insert(RuleFilter::Rule(Self::GROUP_NAME, Self::GROUP_RULES[35]));
            }
        }
        if let Some(rule) = self.use_node_assert_strict.as_ref() {
            if rule.is_disabled() {
                index_set.insert(RuleFilter::Rule(Self::GROUP_NAME, Self::GROUP_RULES[36]));
            }
        }
        if let Some(rule) = self.use_nodejs_import_protocol.as_ref() {
            if rule.is_disabled() {
                index_set.insert(RuleFilter::Rule(Self::GROUP_NAME, Self::GROUP_RULES[37]));
            }
        }
        if let Some(rule) = self.use_number_namespace.as_ref() {
            if rule.is_disabled() {
                index_set.insert(RuleFilter::Rule(Self::GROUP_NAME, Self::GROUP_RULES[38]));
            }
        }
        if let Some(rule) = self.use_numeric_literals.as_ref() {
            if rule.is_disabled() {
                index_set.insert(RuleFilter::Rule(Self::GROUP_NAME, Self::GROUP_RULES[39]));
            }
        }
        if let Some(rule) = self.use_self_closing_elements.as_ref() {
            if rule.is_disabled() {
                index_set.insert(RuleFilter::Rule(Self::GROUP_NAME, Self::GROUP_RULES[40]));
            }
        }
        if let Some(rule) = self.use_shorthand_array_type.as_ref() {
            if rule.is_disabled() {
                index_set.insert(RuleFilter::Rule(Self::GROUP_NAME, Self::GROUP_RULES[41]));
            }
        }
        if let Some(rule) = self.use_shorthand_assign.as_ref() {
            if rule.is_disabled() {
                index_set.insert(RuleFilter::Rule(Self::GROUP_NAME, Self::GROUP_RULES[42]));
            }
        }
        if let Some(rule) = self.use_shorthand_function_type.as_ref() {
            if rule.is_disabled() {
                index_set.insert(RuleFilter::Rule(Self::GROUP_NAME, Self::GROUP_RULES[43]));
            }
        }
        if let Some(rule) = self.use_single_case_statement.as_ref() {
            if rule.is_disabled() {
                index_set.insert(RuleFilter::Rule(Self::GROUP_NAME, Self::GROUP_RULES[44]));
            }
        }
        if let Some(rule) = self.use_single_var_declarator.as_ref() {
            if rule.is_disabled() {
                index_set.insert(RuleFilter::Rule(Self::GROUP_NAME, Self::GROUP_RULES[45]));
            }
        }
        if let Some(rule) = self.use_template.as_ref() {
            if rule.is_disabled() {
                index_set.insert(RuleFilter::Rule(Self::GROUP_NAME, Self::GROUP_RULES[46]));
            }
        }
        if let Some(rule) = self.use_throw_new_error.as_ref() {
            if rule.is_disabled() {
                index_set.insert(RuleFilter::Rule(Self::GROUP_NAME, Self::GROUP_RULES[47]));
            }
        }
        if let Some(rule) = self.use_throw_only_error.as_ref() {
            if rule.is_disabled() {
                index_set.insert(RuleFilter::Rule(Self::GROUP_NAME, Self::GROUP_RULES[48]));
            }
        }
        if let Some(rule) = self.use_while.as_ref() {
            if rule.is_disabled() {
                index_set.insert(RuleFilter::Rule(Self::GROUP_NAME, Self::GROUP_RULES[49]));
            }
        }
        index_set
    }
    #[doc = r" Checks if, given a rule name, matches one of the rules contained in this category"]
    pub(crate) fn has_rule(rule_name: &str) -> Option<&'static str> {
        Some(Self::GROUP_RULES[Self::GROUP_RULES.binary_search(&rule_name).ok()?])
    }
    #[doc = r" Checks if, given a rule name, it is marked as recommended"]
    pub(crate) fn is_recommended_rule(rule_name: &str) -> bool {
        Self::RECOMMENDED_RULES.contains(&rule_name)
    }
    pub(crate) fn recommended_rules_as_filters() -> &'static [RuleFilter<'static>] {
        Self::RECOMMENDED_RULES_AS_FILTERS
    }
    pub(crate) fn all_rules_as_filters() -> &'static [RuleFilter<'static>] {
        Self::ALL_RULES_AS_FILTERS
    }
    #[doc = r" Select preset rules"]
    pub(crate) fn collect_preset_rules(
        &self,
        parent_is_all: bool,
        parent_is_recommended: bool,
        enabled_rules: &mut FxHashSet<RuleFilter<'static>>,
    ) {
        if self.is_all_true() || self.is_all_unset() && parent_is_all {
            enabled_rules.extend(Self::all_rules_as_filters());
        } else if self.is_recommended_true()
            || self.is_recommended_unset() && self.is_all_unset() && parent_is_recommended
        {
            enabled_rules.extend(Self::recommended_rules_as_filters());
        }
    }
    pub(crate) fn get_rule_configuration(
        &self,
        rule_name: &str,
    ) -> Option<(RulePlainConfiguration, Option<RuleOptions>)> {
        match rule_name {
            "noArguments" => self
                .no_arguments
                .as_ref()
                .map(|conf| (conf.level(), conf.get_options())),
            "noCommaOperator" => self
                .no_comma_operator
                .as_ref()
                .map(|conf| (conf.level(), conf.get_options())),
            "noDefaultExport" => self
                .no_default_export
                .as_ref()
                .map(|conf| (conf.level(), conf.get_options())),
            "noDoneCallback" => self
                .no_done_callback
                .as_ref()
                .map(|conf| (conf.level(), conf.get_options())),
            "noImplicitBoolean" => self
                .no_implicit_boolean
                .as_ref()
                .map(|conf| (conf.level(), conf.get_options())),
            "noInferrableTypes" => self
                .no_inferrable_types
                .as_ref()
                .map(|conf| (conf.level(), conf.get_options())),
            "noNamespace" => self
                .no_namespace
                .as_ref()
                .map(|conf| (conf.level(), conf.get_options())),
            "noNamespaceImport" => self
                .no_namespace_import
                .as_ref()
                .map(|conf| (conf.level(), conf.get_options())),
            "noNegationElse" => self
                .no_negation_else
                .as_ref()
                .map(|conf| (conf.level(), conf.get_options())),
            "noNonNullAssertion" => self
                .no_non_null_assertion
                .as_ref()
                .map(|conf| (conf.level(), conf.get_options())),
            "noParameterAssign" => self
                .no_parameter_assign
                .as_ref()
                .map(|conf| (conf.level(), conf.get_options())),
            "noParameterProperties" => self
                .no_parameter_properties
                .as_ref()
                .map(|conf| (conf.level(), conf.get_options())),
            "noRestrictedGlobals" => self
                .no_restricted_globals
                .as_ref()
                .map(|conf| (conf.level(), conf.get_options())),
            "noShoutyConstants" => self
                .no_shouty_constants
                .as_ref()
                .map(|conf| (conf.level(), conf.get_options())),
            "noUnusedTemplateLiteral" => self
                .no_unused_template_literal
                .as_ref()
                .map(|conf| (conf.level(), conf.get_options())),
            "noUselessElse" => self
                .no_useless_else
                .as_ref()
                .map(|conf| (conf.level(), conf.get_options())),
            "noVar" => self
                .no_var
                .as_ref()
                .map(|conf| (conf.level(), conf.get_options())),
            "noYodaExpression" => self
                .no_yoda_expression
                .as_ref()
                .map(|conf| (conf.level(), conf.get_options())),
            "useAsConstAssertion" => self
                .use_as_const_assertion
                .as_ref()
                .map(|conf| (conf.level(), conf.get_options())),
            "useBlockStatements" => self
                .use_block_statements
                .as_ref()
                .map(|conf| (conf.level(), conf.get_options())),
            "useCollapsedElseIf" => self
                .use_collapsed_else_if
                .as_ref()
                .map(|conf| (conf.level(), conf.get_options())),
            "useConsistentArrayType" => self
                .use_consistent_array_type
                .as_ref()
                .map(|conf| (conf.level(), conf.get_options())),
            "useConsistentBuiltinInstantiation" => self
                .use_consistent_builtin_instantiation
                .as_ref()
                .map(|conf| (conf.level(), conf.get_options())),
            "useConst" => self
                .use_const
                .as_ref()
                .map(|conf| (conf.level(), conf.get_options())),
            "useDefaultParameterLast" => self
                .use_default_parameter_last
                .as_ref()
                .map(|conf| (conf.level(), conf.get_options())),
            "useDefaultSwitchClause" => self
                .use_default_switch_clause
                .as_ref()
                .map(|conf| (conf.level(), conf.get_options())),
            "useEnumInitializers" => self
                .use_enum_initializers
                .as_ref()
                .map(|conf| (conf.level(), conf.get_options())),
            "useExplicitLengthCheck" => self
                .use_explicit_length_check
                .as_ref()
                .map(|conf| (conf.level(), conf.get_options())),
            "useExponentiationOperator" => self
                .use_exponentiation_operator
                .as_ref()
                .map(|conf| (conf.level(), conf.get_options())),
            "useExportType" => self
                .use_export_type
                .as_ref()
                .map(|conf| (conf.level(), conf.get_options())),
            "useFilenamingConvention" => self
                .use_filenaming_convention
                .as_ref()
                .map(|conf| (conf.level(), conf.get_options())),
            "useForOf" => self
                .use_for_of
                .as_ref()
                .map(|conf| (conf.level(), conf.get_options())),
            "useFragmentSyntax" => self
                .use_fragment_syntax
                .as_ref()
                .map(|conf| (conf.level(), conf.get_options())),
            "useImportType" => self
                .use_import_type
                .as_ref()
                .map(|conf| (conf.level(), conf.get_options())),
            "useLiteralEnumMembers" => self
                .use_literal_enum_members
                .as_ref()
                .map(|conf| (conf.level(), conf.get_options())),
            "useNamingConvention" => self
                .use_naming_convention
                .as_ref()
                .map(|conf| (conf.level(), conf.get_options())),
            "useNodeAssertStrict" => self
                .use_node_assert_strict
                .as_ref()
                .map(|conf| (conf.level(), conf.get_options())),
            "useNodejsImportProtocol" => self
                .use_nodejs_import_protocol
                .as_ref()
                .map(|conf| (conf.level(), conf.get_options())),
            "useNumberNamespace" => self
                .use_number_namespace
                .as_ref()
                .map(|conf| (conf.level(), conf.get_options())),
            "useNumericLiterals" => self
                .use_numeric_literals
                .as_ref()
                .map(|conf| (conf.level(), conf.get_options())),
            "useSelfClosingElements" => self
                .use_self_closing_elements
                .as_ref()
                .map(|conf| (conf.level(), conf.get_options())),
            "useShorthandArrayType" => self
                .use_shorthand_array_type
                .as_ref()
                .map(|conf| (conf.level(), conf.get_options())),
            "useShorthandAssign" => self
                .use_shorthand_assign
                .as_ref()
                .map(|conf| (conf.level(), conf.get_options())),
            "useShorthandFunctionType" => self
                .use_shorthand_function_type
                .as_ref()
                .map(|conf| (conf.level(), conf.get_options())),
            "useSingleCaseStatement" => self
                .use_single_case_statement
                .as_ref()
                .map(|conf| (conf.level(), conf.get_options())),
            "useSingleVarDeclarator" => self
                .use_single_var_declarator
                .as_ref()
                .map(|conf| (conf.level(), conf.get_options())),
            "useTemplate" => self
                .use_template
                .as_ref()
                .map(|conf| (conf.level(), conf.get_options())),
            "useThrowNewError" => self
                .use_throw_new_error
                .as_ref()
                .map(|conf| (conf.level(), conf.get_options())),
            "useThrowOnlyError" => self
                .use_throw_only_error
                .as_ref()
                .map(|conf| (conf.level(), conf.get_options())),
            "useWhile" => self
                .use_while
                .as_ref()
                .map(|conf| (conf.level(), conf.get_options())),
            _ => None,
        }
    }
}
#[derive(Clone, Debug, Default, Deserialize, Deserializable, Eq, Merge, PartialEq, Serialize)]
#[deserializable(with_validator)]
#[cfg_attr(feature = "schema", derive(JsonSchema))]
#[serde(rename_all = "camelCase", default, deny_unknown_fields)]
#[doc = r" A list of rules that belong to this group"]
pub struct Suspicious {
    #[doc = r" It enables the recommended rules for this group"]
    #[serde(skip_serializing_if = "Option::is_none")]
    pub recommended: Option<bool>,
    #[doc = r" It enables ALL rules for this group."]
    #[serde(skip_serializing_if = "Option::is_none")]
    pub all: Option<bool>,
    #[doc = "Use standard constants instead of approximated literals."]
    #[serde(skip_serializing_if = "Option::is_none")]
    pub no_approximative_numeric_constant:
        Option<RuleFixConfiguration<biome_js_analyze::options::NoApproximativeNumericConstant>>,
    #[doc = "Discourage the usage of Array index in keys."]
    #[serde(skip_serializing_if = "Option::is_none")]
    pub no_array_index_key: Option<RuleConfiguration<biome_js_analyze::options::NoArrayIndexKey>>,
    #[doc = "Disallow assignments in expressions."]
    #[serde(skip_serializing_if = "Option::is_none")]
    pub no_assign_in_expressions:
        Option<RuleConfiguration<biome_js_analyze::options::NoAssignInExpressions>>,
    #[doc = "Disallows using an async function as a Promise executor."]
    #[serde(skip_serializing_if = "Option::is_none")]
    pub no_async_promise_executor:
        Option<RuleConfiguration<biome_js_analyze::options::NoAsyncPromiseExecutor>>,
    #[doc = "Disallow reassigning exceptions in catch clauses."]
    #[serde(skip_serializing_if = "Option::is_none")]
    pub no_catch_assign: Option<RuleConfiguration<biome_js_analyze::options::NoCatchAssign>>,
    #[doc = "Disallow reassigning class members."]
    #[serde(skip_serializing_if = "Option::is_none")]
    pub no_class_assign: Option<RuleConfiguration<biome_js_analyze::options::NoClassAssign>>,
    #[doc = "Prevent comments from being inserted as text nodes"]
    #[serde(skip_serializing_if = "Option::is_none")]
    pub no_comment_text: Option<RuleFixConfiguration<biome_js_analyze::options::NoCommentText>>,
    #[doc = "Disallow comparing against -0"]
    #[serde(skip_serializing_if = "Option::is_none")]
    pub no_compare_neg_zero:
        Option<RuleFixConfiguration<biome_js_analyze::options::NoCompareNegZero>>,
    #[doc = "Disallow labeled statements that are not loops."]
    #[serde(skip_serializing_if = "Option::is_none")]
    pub no_confusing_labels:
        Option<RuleConfiguration<biome_js_analyze::options::NoConfusingLabels>>,
    #[doc = "Disallow void type outside of generic or return types."]
    #[serde(skip_serializing_if = "Option::is_none")]
    pub no_confusing_void_type:
        Option<RuleFixConfiguration<biome_js_analyze::options::NoConfusingVoidType>>,
    #[doc = "Disallow the use of console."]
    #[serde(skip_serializing_if = "Option::is_none")]
    pub no_console: Option<RuleFixConfiguration<biome_js_analyze::options::NoConsole>>,
    #[doc = "Disallow the use of console.log"]
    #[serde(skip_serializing_if = "Option::is_none")]
    pub no_console_log: Option<RuleFixConfiguration<biome_js_analyze::options::NoConsoleLog>>,
    #[doc = "Disallow TypeScript const enum"]
    #[serde(skip_serializing_if = "Option::is_none")]
    pub no_const_enum: Option<RuleFixConfiguration<biome_js_analyze::options::NoConstEnum>>,
    #[doc = "Prevents from having control characters and some escape sequences that match control characters in regular expressions."]
    #[serde(skip_serializing_if = "Option::is_none")]
    pub no_control_characters_in_regex:
        Option<RuleConfiguration<biome_js_analyze::options::NoControlCharactersInRegex>>,
    #[doc = "Disallow the use of debugger"]
    #[serde(skip_serializing_if = "Option::is_none")]
    pub no_debugger: Option<RuleFixConfiguration<biome_js_analyze::options::NoDebugger>>,
    #[doc = "Require the use of === and !==."]
    #[serde(skip_serializing_if = "Option::is_none")]
    pub no_double_equals: Option<RuleFixConfiguration<biome_js_analyze::options::NoDoubleEquals>>,
    #[doc = "Disallow duplicate @import rules."]
    #[serde(skip_serializing_if = "Option::is_none")]
    pub no_duplicate_at_import_rules:
        Option<RuleConfiguration<biome_css_analyze::options::NoDuplicateAtImportRules>>,
    #[doc = "Disallow duplicate case labels."]
    #[serde(skip_serializing_if = "Option::is_none")]
    pub no_duplicate_case: Option<RuleConfiguration<biome_js_analyze::options::NoDuplicateCase>>,
    #[doc = "Disallow duplicate class members."]
    #[serde(skip_serializing_if = "Option::is_none")]
    pub no_duplicate_class_members:
        Option<RuleConfiguration<biome_js_analyze::options::NoDuplicateClassMembers>>,
    #[doc = "Disallow duplicate names within font families."]
    #[serde(skip_serializing_if = "Option::is_none")]
    pub no_duplicate_font_names:
        Option<RuleConfiguration<biome_css_analyze::options::NoDuplicateFontNames>>,
    #[doc = "Prevents JSX properties to be assigned multiple times."]
    #[serde(skip_serializing_if = "Option::is_none")]
    pub no_duplicate_jsx_props:
        Option<RuleConfiguration<biome_js_analyze::options::NoDuplicateJsxProps>>,
    #[doc = "Disallow two keys with the same name inside objects."]
    #[serde(skip_serializing_if = "Option::is_none")]
    pub no_duplicate_object_keys:
        Option<RuleConfiguration<biome_json_analyze::options::NoDuplicateObjectKeys>>,
    #[doc = "Disallow duplicate function parameter name."]
    #[serde(skip_serializing_if = "Option::is_none")]
    pub no_duplicate_parameters:
        Option<RuleConfiguration<biome_js_analyze::options::NoDuplicateParameters>>,
    #[doc = "Disallow duplicate selectors within keyframe blocks."]
    #[serde(skip_serializing_if = "Option::is_none")]
    pub no_duplicate_selectors_keyframe_block:
        Option<RuleConfiguration<biome_css_analyze::options::NoDuplicateSelectorsKeyframeBlock>>,
    #[doc = "A describe block should not contain duplicate hooks."]
    #[serde(skip_serializing_if = "Option::is_none")]
    pub no_duplicate_test_hooks:
        Option<RuleConfiguration<biome_js_analyze::options::NoDuplicateTestHooks>>,
    #[doc = "Disallow CSS empty blocks."]
    #[serde(skip_serializing_if = "Option::is_none")]
    pub no_empty_block: Option<RuleConfiguration<biome_css_analyze::options::NoEmptyBlock>>,
    #[doc = "Disallow empty block statements and static blocks."]
    #[serde(skip_serializing_if = "Option::is_none")]
    pub no_empty_block_statements:
        Option<RuleConfiguration<biome_js_analyze::options::NoEmptyBlockStatements>>,
    #[doc = "Disallow the declaration of empty interfaces."]
    #[serde(skip_serializing_if = "Option::is_none")]
    pub no_empty_interface:
        Option<RuleFixConfiguration<biome_js_analyze::options::NoEmptyInterface>>,
    #[doc = "Disallow variables from evolving into any type through reassignments."]
    #[serde(skip_serializing_if = "Option::is_none")]
    pub no_evolving_types: Option<RuleConfiguration<biome_js_analyze::options::NoEvolvingTypes>>,
    #[doc = "Disallow the any type usage."]
    #[serde(skip_serializing_if = "Option::is_none")]
    pub no_explicit_any: Option<RuleConfiguration<biome_js_analyze::options::NoExplicitAny>>,
    #[doc = "Disallow using export or module.exports in files containing tests"]
    #[serde(skip_serializing_if = "Option::is_none")]
    pub no_exports_in_test: Option<RuleConfiguration<biome_js_analyze::options::NoExportsInTest>>,
    #[doc = "Prevents the wrong usage of the non-null assertion operator (!) in TypeScript files."]
    #[serde(skip_serializing_if = "Option::is_none")]
    pub no_extra_non_null_assertion:
        Option<RuleFixConfiguration<biome_js_analyze::options::NoExtraNonNullAssertion>>,
    #[doc = "Disallow fallthrough of switch clauses."]
    #[serde(skip_serializing_if = "Option::is_none")]
    pub no_fallthrough_switch_clause:
        Option<RuleConfiguration<biome_js_analyze::options::NoFallthroughSwitchClause>>,
    #[doc = "Disallow focused tests."]
    #[serde(skip_serializing_if = "Option::is_none")]
    pub no_focused_tests: Option<RuleFixConfiguration<biome_js_analyze::options::NoFocusedTests>>,
    #[doc = "Disallow reassigning function declarations."]
    #[serde(skip_serializing_if = "Option::is_none")]
    pub no_function_assign: Option<RuleConfiguration<biome_js_analyze::options::NoFunctionAssign>>,
    #[doc = "Disallow assignments to native objects and read-only global variables."]
    #[serde(skip_serializing_if = "Option::is_none")]
    pub no_global_assign: Option<RuleConfiguration<biome_js_analyze::options::NoGlobalAssign>>,
    #[doc = "Use Number.isFinite instead of global isFinite."]
    #[serde(skip_serializing_if = "Option::is_none")]
    pub no_global_is_finite:
        Option<RuleFixConfiguration<biome_js_analyze::options::NoGlobalIsFinite>>,
    #[doc = "Use Number.isNaN instead of global isNaN."]
    #[serde(skip_serializing_if = "Option::is_none")]
    pub no_global_is_nan: Option<RuleFixConfiguration<biome_js_analyze::options::NoGlobalIsNan>>,
    #[doc = "Disallow use of implicit any type on variable declarations."]
    #[serde(skip_serializing_if = "Option::is_none")]
    pub no_implicit_any_let: Option<RuleConfiguration<biome_js_analyze::options::NoImplicitAnyLet>>,
    #[doc = "Disallow assigning to imported bindings"]
    #[serde(skip_serializing_if = "Option::is_none")]
    pub no_import_assign: Option<RuleConfiguration<biome_js_analyze::options::NoImportAssign>>,
    #[doc = "Disallow invalid !important within keyframe declarations"]
    #[serde(skip_serializing_if = "Option::is_none")]
    pub no_important_in_keyframe:
        Option<RuleConfiguration<biome_css_analyze::options::NoImportantInKeyframe>>,
    #[doc = "Disallow labels that share a name with a variable"]
    #[serde(skip_serializing_if = "Option::is_none")]
    pub no_label_var: Option<RuleConfiguration<biome_js_analyze::options::NoLabelVar>>,
    #[doc = "Disallow characters made with multiple code points in character class syntax."]
    #[serde(skip_serializing_if = "Option::is_none")]
    pub no_misleading_character_class:
        Option<RuleFixConfiguration<biome_js_analyze::options::NoMisleadingCharacterClass>>,
    #[doc = "Enforce proper usage of new and constructor."]
    #[serde(skip_serializing_if = "Option::is_none")]
    pub no_misleading_instantiator:
        Option<RuleConfiguration<biome_js_analyze::options::NoMisleadingInstantiator>>,
    #[doc = "Checks that the assertion function, for example expect, is placed inside an it() function call."]
    #[serde(skip_serializing_if = "Option::is_none")]
    pub no_misplaced_assertion:
        Option<RuleConfiguration<biome_js_analyze::options::NoMisplacedAssertion>>,
    #[doc = "Disallow shorthand assign when variable appears on both sides."]
    #[serde(skip_serializing_if = "Option::is_none")]
    pub no_misrefactored_shorthand_assign:
        Option<RuleFixConfiguration<biome_js_analyze::options::NoMisrefactoredShorthandAssign>>,
    #[doc = "Disallow direct use of Object.prototype builtins."]
    #[serde(skip_serializing_if = "Option::is_none")]
    pub no_prototype_builtins:
        Option<RuleConfiguration<biome_js_analyze::options::NoPrototypeBuiltins>>,
    #[doc = "Prevents React-specific JSX properties from being used."]
    #[serde(skip_serializing_if = "Option::is_none")]
    pub no_react_specific_props:
        Option<RuleFixConfiguration<biome_js_analyze::options::NoReactSpecificProps>>,
    #[doc = "Disallow variable, function, class, and type redeclarations in the same scope."]
    #[serde(skip_serializing_if = "Option::is_none")]
    pub no_redeclare: Option<RuleConfiguration<biome_js_analyze::options::NoRedeclare>>,
    #[doc = "Prevents from having redundant \"use strict\"."]
    #[serde(skip_serializing_if = "Option::is_none")]
    pub no_redundant_use_strict:
        Option<RuleFixConfiguration<biome_js_analyze::options::NoRedundantUseStrict>>,
    #[doc = "Disallow comparisons where both sides are exactly the same."]
    #[serde(skip_serializing_if = "Option::is_none")]
    pub no_self_compare: Option<RuleConfiguration<biome_js_analyze::options::NoSelfCompare>>,
    #[doc = "Disallow identifiers from shadowing restricted names."]
    #[serde(skip_serializing_if = "Option::is_none")]
    pub no_shadow_restricted_names:
        Option<RuleConfiguration<biome_js_analyze::options::NoShadowRestrictedNames>>,
    #[doc = "Disallow shorthand properties that override related longhand properties."]
    #[serde(skip_serializing_if = "Option::is_none")]
    pub no_shorthand_property_overrides:
        Option<RuleConfiguration<biome_css_analyze::options::NoShorthandPropertyOverrides>>,
    #[doc = "Disallow disabled tests."]
    #[serde(skip_serializing_if = "Option::is_none")]
    pub no_skipped_tests: Option<RuleFixConfiguration<biome_js_analyze::options::NoSkippedTests>>,
    #[doc = "Disallow sparse arrays"]
    #[serde(skip_serializing_if = "Option::is_none")]
    pub no_sparse_array: Option<RuleFixConfiguration<biome_js_analyze::options::NoSparseArray>>,
    #[doc = "It detects possible \"wrong\" semicolons inside JSX elements."]
    #[serde(skip_serializing_if = "Option::is_none")]
    pub no_suspicious_semicolon_in_jsx:
        Option<RuleConfiguration<biome_js_analyze::options::NoSuspiciousSemicolonInJsx>>,
    #[doc = "Disallow then property."]
    #[serde(skip_serializing_if = "Option::is_none")]
    pub no_then_property: Option<RuleConfiguration<biome_js_analyze::options::NoThenProperty>>,
    #[doc = "Disallow unsafe declaration merging between interfaces and classes."]
    #[serde(skip_serializing_if = "Option::is_none")]
    pub no_unsafe_declaration_merging:
        Option<RuleConfiguration<biome_js_analyze::options::NoUnsafeDeclarationMerging>>,
    #[doc = "Disallow using unsafe negation."]
    #[serde(skip_serializing_if = "Option::is_none")]
    pub no_unsafe_negation:
        Option<RuleFixConfiguration<biome_js_analyze::options::NoUnsafeNegation>>,
    #[doc = "Ensure async functions utilize await."]
    #[serde(skip_serializing_if = "Option::is_none")]
    pub use_await: Option<RuleConfiguration<biome_js_analyze::options::UseAwait>>,
    #[doc = "Enforce default clauses in switch statements to be last"]
    #[serde(skip_serializing_if = "Option::is_none")]
    pub use_default_switch_clause_last:
        Option<RuleConfiguration<biome_js_analyze::options::UseDefaultSwitchClauseLast>>,
    #[doc = "Enforce passing a message value when creating a built-in error."]
    #[serde(skip_serializing_if = "Option::is_none")]
    pub use_error_message: Option<RuleConfiguration<biome_js_analyze::options::UseErrorMessage>>,
    #[doc = "Enforce get methods to always return a value."]
    #[serde(skip_serializing_if = "Option::is_none")]
    pub use_getter_return: Option<RuleConfiguration<biome_js_analyze::options::UseGetterReturn>>,
    #[doc = "Use Array.isArray() instead of instanceof Array."]
    #[serde(skip_serializing_if = "Option::is_none")]
    pub use_is_array: Option<RuleFixConfiguration<biome_js_analyze::options::UseIsArray>>,
    #[doc = "Require using the namespace keyword over the module keyword to declare TypeScript namespaces."]
    #[serde(skip_serializing_if = "Option::is_none")]
    pub use_namespace_keyword:
        Option<RuleFixConfiguration<biome_js_analyze::options::UseNamespaceKeyword>>,
    #[doc = "Enforce using the digits argument with Number#toFixed()."]
    #[serde(skip_serializing_if = "Option::is_none")]
    pub use_number_to_fixed_digits_argument:
        Option<RuleFixConfiguration<biome_js_analyze::options::UseNumberToFixedDigitsArgument>>,
    #[doc = "This rule verifies the result of typeof $expr unary expressions is being compared to valid values, either string literals containing valid type names or other typeof expressions"]
    #[serde(skip_serializing_if = "Option::is_none")]
    pub use_valid_typeof: Option<RuleFixConfiguration<biome_js_analyze::options::UseValidTypeof>>,
}
impl DeserializableValidator for Suspicious {
    fn validate(
        &mut self,
        _name: &str,
        range: TextRange,
        diagnostics: &mut Vec<DeserializationDiagnostic>,
    ) -> bool {
        if self.recommended == Some(true) && self.all == Some(true) {
            diagnostics . push (DeserializationDiagnostic :: new (markup ! (< Emphasis > "'recommended'" < / Emphasis > " and " < Emphasis > "'all'" < / Emphasis > " can't be both " < Emphasis > "'true'" < / Emphasis > ". You should choose only one of them.")) . with_range (range) . with_note (markup ! ("Biome will fallback to its defaults for this section."))) ;
            return false;
        }
        true
    }
}
impl Suspicious {
    const GROUP_NAME: &'static str = "suspicious";
    pub(crate) const GROUP_RULES: &'static [&'static str] = &[
        "noApproximativeNumericConstant",
        "noArrayIndexKey",
        "noAssignInExpressions",
        "noAsyncPromiseExecutor",
        "noCatchAssign",
        "noClassAssign",
        "noCommentText",
        "noCompareNegZero",
        "noConfusingLabels",
        "noConfusingVoidType",
        "noConsole",
        "noConsoleLog",
        "noConstEnum",
        "noControlCharactersInRegex",
        "noDebugger",
        "noDoubleEquals",
        "noDuplicateAtImportRules",
        "noDuplicateCase",
        "noDuplicateClassMembers",
        "noDuplicateFontNames",
        "noDuplicateJsxProps",
        "noDuplicateObjectKeys",
        "noDuplicateParameters",
        "noDuplicateSelectorsKeyframeBlock",
        "noDuplicateTestHooks",
        "noEmptyBlock",
        "noEmptyBlockStatements",
        "noEmptyInterface",
        "noEvolvingTypes",
        "noExplicitAny",
        "noExportsInTest",
        "noExtraNonNullAssertion",
        "noFallthroughSwitchClause",
        "noFocusedTests",
        "noFunctionAssign",
        "noGlobalAssign",
        "noGlobalIsFinite",
        "noGlobalIsNan",
        "noImplicitAnyLet",
        "noImportAssign",
        "noImportantInKeyframe",
        "noLabelVar",
        "noMisleadingCharacterClass",
        "noMisleadingInstantiator",
        "noMisplacedAssertion",
        "noMisrefactoredShorthandAssign",
        "noPrototypeBuiltins",
        "noReactSpecificProps",
        "noRedeclare",
        "noRedundantUseStrict",
        "noSelfCompare",
        "noShadowRestrictedNames",
        "noShorthandPropertyOverrides",
        "noSkippedTests",
        "noSparseArray",
        "noSuspiciousSemicolonInJsx",
        "noThenProperty",
        "noUnsafeDeclarationMerging",
        "noUnsafeNegation",
        "useAwait",
        "useDefaultSwitchClauseLast",
        "useErrorMessage",
        "useGetterReturn",
        "useIsArray",
        "useNamespaceKeyword",
        "useNumberToFixedDigitsArgument",
        "useValidTypeof",
    ];
    const RECOMMENDED_RULES: &'static [&'static str] = &[
        "noApproximativeNumericConstant",
        "noArrayIndexKey",
        "noAssignInExpressions",
        "noAsyncPromiseExecutor",
        "noCatchAssign",
        "noClassAssign",
        "noCommentText",
        "noCompareNegZero",
        "noConfusingLabels",
        "noConfusingVoidType",
        "noConstEnum",
        "noControlCharactersInRegex",
        "noDebugger",
        "noDoubleEquals",
        "noDuplicateAtImportRules",
        "noDuplicateCase",
        "noDuplicateClassMembers",
        "noDuplicateFontNames",
        "noDuplicateJsxProps",
        "noDuplicateObjectKeys",
        "noDuplicateParameters",
        "noDuplicateSelectorsKeyframeBlock",
        "noDuplicateTestHooks",
        "noEmptyBlock",
        "noEmptyInterface",
        "noExplicitAny",
        "noExportsInTest",
        "noExtraNonNullAssertion",
        "noFallthroughSwitchClause",
        "noFocusedTests",
        "noFunctionAssign",
        "noGlobalAssign",
        "noGlobalIsFinite",
        "noGlobalIsNan",
        "noImplicitAnyLet",
        "noImportAssign",
        "noImportantInKeyframe",
        "noLabelVar",
        "noMisleadingCharacterClass",
        "noMisleadingInstantiator",
        "noMisrefactoredShorthandAssign",
        "noPrototypeBuiltins",
        "noRedeclare",
        "noRedundantUseStrict",
        "noSelfCompare",
        "noShadowRestrictedNames",
        "noShorthandPropertyOverrides",
        "noSparseArray",
        "noSuspiciousSemicolonInJsx",
        "noThenProperty",
        "noUnsafeDeclarationMerging",
        "noUnsafeNegation",
        "useDefaultSwitchClauseLast",
        "useGetterReturn",
        "useIsArray",
        "useNamespaceKeyword",
        "useValidTypeof",
    ];
    const RECOMMENDED_RULES_AS_FILTERS: &'static [RuleFilter<'static>] = &[
        RuleFilter::Rule(Self::GROUP_NAME, Self::GROUP_RULES[0]),
        RuleFilter::Rule(Self::GROUP_NAME, Self::GROUP_RULES[1]),
        RuleFilter::Rule(Self::GROUP_NAME, Self::GROUP_RULES[2]),
        RuleFilter::Rule(Self::GROUP_NAME, Self::GROUP_RULES[3]),
        RuleFilter::Rule(Self::GROUP_NAME, Self::GROUP_RULES[4]),
        RuleFilter::Rule(Self::GROUP_NAME, Self::GROUP_RULES[5]),
        RuleFilter::Rule(Self::GROUP_NAME, Self::GROUP_RULES[6]),
        RuleFilter::Rule(Self::GROUP_NAME, Self::GROUP_RULES[7]),
        RuleFilter::Rule(Self::GROUP_NAME, Self::GROUP_RULES[8]),
        RuleFilter::Rule(Self::GROUP_NAME, Self::GROUP_RULES[9]),
        RuleFilter::Rule(Self::GROUP_NAME, Self::GROUP_RULES[12]),
        RuleFilter::Rule(Self::GROUP_NAME, Self::GROUP_RULES[13]),
        RuleFilter::Rule(Self::GROUP_NAME, Self::GROUP_RULES[14]),
        RuleFilter::Rule(Self::GROUP_NAME, Self::GROUP_RULES[15]),
        RuleFilter::Rule(Self::GROUP_NAME, Self::GROUP_RULES[16]),
        RuleFilter::Rule(Self::GROUP_NAME, Self::GROUP_RULES[17]),
        RuleFilter::Rule(Self::GROUP_NAME, Self::GROUP_RULES[18]),
        RuleFilter::Rule(Self::GROUP_NAME, Self::GROUP_RULES[19]),
        RuleFilter::Rule(Self::GROUP_NAME, Self::GROUP_RULES[20]),
        RuleFilter::Rule(Self::GROUP_NAME, Self::GROUP_RULES[21]),
        RuleFilter::Rule(Self::GROUP_NAME, Self::GROUP_RULES[22]),
        RuleFilter::Rule(Self::GROUP_NAME, Self::GROUP_RULES[23]),
        RuleFilter::Rule(Self::GROUP_NAME, Self::GROUP_RULES[24]),
        RuleFilter::Rule(Self::GROUP_NAME, Self::GROUP_RULES[25]),
        RuleFilter::Rule(Self::GROUP_NAME, Self::GROUP_RULES[27]),
        RuleFilter::Rule(Self::GROUP_NAME, Self::GROUP_RULES[29]),
        RuleFilter::Rule(Self::GROUP_NAME, Self::GROUP_RULES[30]),
        RuleFilter::Rule(Self::GROUP_NAME, Self::GROUP_RULES[31]),
        RuleFilter::Rule(Self::GROUP_NAME, Self::GROUP_RULES[32]),
        RuleFilter::Rule(Self::GROUP_NAME, Self::GROUP_RULES[33]),
        RuleFilter::Rule(Self::GROUP_NAME, Self::GROUP_RULES[34]),
        RuleFilter::Rule(Self::GROUP_NAME, Self::GROUP_RULES[35]),
        RuleFilter::Rule(Self::GROUP_NAME, Self::GROUP_RULES[36]),
        RuleFilter::Rule(Self::GROUP_NAME, Self::GROUP_RULES[37]),
        RuleFilter::Rule(Self::GROUP_NAME, Self::GROUP_RULES[38]),
        RuleFilter::Rule(Self::GROUP_NAME, Self::GROUP_RULES[39]),
        RuleFilter::Rule(Self::GROUP_NAME, Self::GROUP_RULES[40]),
        RuleFilter::Rule(Self::GROUP_NAME, Self::GROUP_RULES[41]),
        RuleFilter::Rule(Self::GROUP_NAME, Self::GROUP_RULES[42]),
        RuleFilter::Rule(Self::GROUP_NAME, Self::GROUP_RULES[43]),
        RuleFilter::Rule(Self::GROUP_NAME, Self::GROUP_RULES[45]),
        RuleFilter::Rule(Self::GROUP_NAME, Self::GROUP_RULES[46]),
        RuleFilter::Rule(Self::GROUP_NAME, Self::GROUP_RULES[48]),
        RuleFilter::Rule(Self::GROUP_NAME, Self::GROUP_RULES[49]),
        RuleFilter::Rule(Self::GROUP_NAME, Self::GROUP_RULES[50]),
        RuleFilter::Rule(Self::GROUP_NAME, Self::GROUP_RULES[51]),
        RuleFilter::Rule(Self::GROUP_NAME, Self::GROUP_RULES[52]),
        RuleFilter::Rule(Self::GROUP_NAME, Self::GROUP_RULES[54]),
        RuleFilter::Rule(Self::GROUP_NAME, Self::GROUP_RULES[55]),
        RuleFilter::Rule(Self::GROUP_NAME, Self::GROUP_RULES[56]),
        RuleFilter::Rule(Self::GROUP_NAME, Self::GROUP_RULES[57]),
        RuleFilter::Rule(Self::GROUP_NAME, Self::GROUP_RULES[58]),
        RuleFilter::Rule(Self::GROUP_NAME, Self::GROUP_RULES[60]),
        RuleFilter::Rule(Self::GROUP_NAME, Self::GROUP_RULES[62]),
        RuleFilter::Rule(Self::GROUP_NAME, Self::GROUP_RULES[63]),
        RuleFilter::Rule(Self::GROUP_NAME, Self::GROUP_RULES[64]),
        RuleFilter::Rule(Self::GROUP_NAME, Self::GROUP_RULES[66]),
    ];
    const ALL_RULES_AS_FILTERS: &'static [RuleFilter<'static>] = &[
        RuleFilter::Rule(Self::GROUP_NAME, Self::GROUP_RULES[0]),
        RuleFilter::Rule(Self::GROUP_NAME, Self::GROUP_RULES[1]),
        RuleFilter::Rule(Self::GROUP_NAME, Self::GROUP_RULES[2]),
        RuleFilter::Rule(Self::GROUP_NAME, Self::GROUP_RULES[3]),
        RuleFilter::Rule(Self::GROUP_NAME, Self::GROUP_RULES[4]),
        RuleFilter::Rule(Self::GROUP_NAME, Self::GROUP_RULES[5]),
        RuleFilter::Rule(Self::GROUP_NAME, Self::GROUP_RULES[6]),
        RuleFilter::Rule(Self::GROUP_NAME, Self::GROUP_RULES[7]),
        RuleFilter::Rule(Self::GROUP_NAME, Self::GROUP_RULES[8]),
        RuleFilter::Rule(Self::GROUP_NAME, Self::GROUP_RULES[9]),
        RuleFilter::Rule(Self::GROUP_NAME, Self::GROUP_RULES[10]),
        RuleFilter::Rule(Self::GROUP_NAME, Self::GROUP_RULES[11]),
        RuleFilter::Rule(Self::GROUP_NAME, Self::GROUP_RULES[12]),
        RuleFilter::Rule(Self::GROUP_NAME, Self::GROUP_RULES[13]),
        RuleFilter::Rule(Self::GROUP_NAME, Self::GROUP_RULES[14]),
        RuleFilter::Rule(Self::GROUP_NAME, Self::GROUP_RULES[15]),
        RuleFilter::Rule(Self::GROUP_NAME, Self::GROUP_RULES[16]),
        RuleFilter::Rule(Self::GROUP_NAME, Self::GROUP_RULES[17]),
        RuleFilter::Rule(Self::GROUP_NAME, Self::GROUP_RULES[18]),
        RuleFilter::Rule(Self::GROUP_NAME, Self::GROUP_RULES[19]),
        RuleFilter::Rule(Self::GROUP_NAME, Self::GROUP_RULES[20]),
        RuleFilter::Rule(Self::GROUP_NAME, Self::GROUP_RULES[21]),
        RuleFilter::Rule(Self::GROUP_NAME, Self::GROUP_RULES[22]),
        RuleFilter::Rule(Self::GROUP_NAME, Self::GROUP_RULES[23]),
        RuleFilter::Rule(Self::GROUP_NAME, Self::GROUP_RULES[24]),
        RuleFilter::Rule(Self::GROUP_NAME, Self::GROUP_RULES[25]),
        RuleFilter::Rule(Self::GROUP_NAME, Self::GROUP_RULES[26]),
        RuleFilter::Rule(Self::GROUP_NAME, Self::GROUP_RULES[27]),
        RuleFilter::Rule(Self::GROUP_NAME, Self::GROUP_RULES[28]),
        RuleFilter::Rule(Self::GROUP_NAME, Self::GROUP_RULES[29]),
        RuleFilter::Rule(Self::GROUP_NAME, Self::GROUP_RULES[30]),
        RuleFilter::Rule(Self::GROUP_NAME, Self::GROUP_RULES[31]),
        RuleFilter::Rule(Self::GROUP_NAME, Self::GROUP_RULES[32]),
        RuleFilter::Rule(Self::GROUP_NAME, Self::GROUP_RULES[33]),
        RuleFilter::Rule(Self::GROUP_NAME, Self::GROUP_RULES[34]),
        RuleFilter::Rule(Self::GROUP_NAME, Self::GROUP_RULES[35]),
        RuleFilter::Rule(Self::GROUP_NAME, Self::GROUP_RULES[36]),
        RuleFilter::Rule(Self::GROUP_NAME, Self::GROUP_RULES[37]),
        RuleFilter::Rule(Self::GROUP_NAME, Self::GROUP_RULES[38]),
        RuleFilter::Rule(Self::GROUP_NAME, Self::GROUP_RULES[39]),
        RuleFilter::Rule(Self::GROUP_NAME, Self::GROUP_RULES[40]),
        RuleFilter::Rule(Self::GROUP_NAME, Self::GROUP_RULES[41]),
        RuleFilter::Rule(Self::GROUP_NAME, Self::GROUP_RULES[42]),
        RuleFilter::Rule(Self::GROUP_NAME, Self::GROUP_RULES[43]),
        RuleFilter::Rule(Self::GROUP_NAME, Self::GROUP_RULES[44]),
        RuleFilter::Rule(Self::GROUP_NAME, Self::GROUP_RULES[45]),
        RuleFilter::Rule(Self::GROUP_NAME, Self::GROUP_RULES[46]),
        RuleFilter::Rule(Self::GROUP_NAME, Self::GROUP_RULES[47]),
        RuleFilter::Rule(Self::GROUP_NAME, Self::GROUP_RULES[48]),
        RuleFilter::Rule(Self::GROUP_NAME, Self::GROUP_RULES[49]),
        RuleFilter::Rule(Self::GROUP_NAME, Self::GROUP_RULES[50]),
        RuleFilter::Rule(Self::GROUP_NAME, Self::GROUP_RULES[51]),
        RuleFilter::Rule(Self::GROUP_NAME, Self::GROUP_RULES[52]),
        RuleFilter::Rule(Self::GROUP_NAME, Self::GROUP_RULES[53]),
        RuleFilter::Rule(Self::GROUP_NAME, Self::GROUP_RULES[54]),
        RuleFilter::Rule(Self::GROUP_NAME, Self::GROUP_RULES[55]),
        RuleFilter::Rule(Self::GROUP_NAME, Self::GROUP_RULES[56]),
        RuleFilter::Rule(Self::GROUP_NAME, Self::GROUP_RULES[57]),
        RuleFilter::Rule(Self::GROUP_NAME, Self::GROUP_RULES[58]),
        RuleFilter::Rule(Self::GROUP_NAME, Self::GROUP_RULES[59]),
        RuleFilter::Rule(Self::GROUP_NAME, Self::GROUP_RULES[60]),
        RuleFilter::Rule(Self::GROUP_NAME, Self::GROUP_RULES[61]),
        RuleFilter::Rule(Self::GROUP_NAME, Self::GROUP_RULES[62]),
        RuleFilter::Rule(Self::GROUP_NAME, Self::GROUP_RULES[63]),
        RuleFilter::Rule(Self::GROUP_NAME, Self::GROUP_RULES[64]),
        RuleFilter::Rule(Self::GROUP_NAME, Self::GROUP_RULES[65]),
        RuleFilter::Rule(Self::GROUP_NAME, Self::GROUP_RULES[66]),
    ];
    #[doc = r" Retrieves the recommended rules"]
    pub(crate) fn is_recommended_true(&self) -> bool {
        matches!(self.recommended, Some(true))
    }
    pub(crate) fn is_recommended_unset(&self) -> bool {
        self.recommended.is_none()
    }
    pub(crate) fn is_all_true(&self) -> bool {
        matches!(self.all, Some(true))
    }
    pub(crate) fn is_all_unset(&self) -> bool {
        self.all.is_none()
    }
    pub(crate) fn get_enabled_rules(&self) -> FxHashSet<RuleFilter<'static>> {
        let mut index_set = FxHashSet::default();
        if let Some(rule) = self.no_approximative_numeric_constant.as_ref() {
            if rule.is_enabled() {
                index_set.insert(RuleFilter::Rule(Self::GROUP_NAME, Self::GROUP_RULES[0]));
            }
        }
        if let Some(rule) = self.no_array_index_key.as_ref() {
            if rule.is_enabled() {
                index_set.insert(RuleFilter::Rule(Self::GROUP_NAME, Self::GROUP_RULES[1]));
            }
        }
        if let Some(rule) = self.no_assign_in_expressions.as_ref() {
            if rule.is_enabled() {
                index_set.insert(RuleFilter::Rule(Self::GROUP_NAME, Self::GROUP_RULES[2]));
            }
        }
        if let Some(rule) = self.no_async_promise_executor.as_ref() {
            if rule.is_enabled() {
                index_set.insert(RuleFilter::Rule(Self::GROUP_NAME, Self::GROUP_RULES[3]));
            }
        }
        if let Some(rule) = self.no_catch_assign.as_ref() {
            if rule.is_enabled() {
                index_set.insert(RuleFilter::Rule(Self::GROUP_NAME, Self::GROUP_RULES[4]));
            }
        }
        if let Some(rule) = self.no_class_assign.as_ref() {
            if rule.is_enabled() {
                index_set.insert(RuleFilter::Rule(Self::GROUP_NAME, Self::GROUP_RULES[5]));
            }
        }
        if let Some(rule) = self.no_comment_text.as_ref() {
            if rule.is_enabled() {
                index_set.insert(RuleFilter::Rule(Self::GROUP_NAME, Self::GROUP_RULES[6]));
            }
        }
        if let Some(rule) = self.no_compare_neg_zero.as_ref() {
            if rule.is_enabled() {
                index_set.insert(RuleFilter::Rule(Self::GROUP_NAME, Self::GROUP_RULES[7]));
            }
        }
        if let Some(rule) = self.no_confusing_labels.as_ref() {
            if rule.is_enabled() {
                index_set.insert(RuleFilter::Rule(Self::GROUP_NAME, Self::GROUP_RULES[8]));
            }
        }
        if let Some(rule) = self.no_confusing_void_type.as_ref() {
            if rule.is_enabled() {
                index_set.insert(RuleFilter::Rule(Self::GROUP_NAME, Self::GROUP_RULES[9]));
            }
        }
        if let Some(rule) = self.no_console.as_ref() {
            if rule.is_enabled() {
                index_set.insert(RuleFilter::Rule(Self::GROUP_NAME, Self::GROUP_RULES[10]));
            }
        }
        if let Some(rule) = self.no_console_log.as_ref() {
            if rule.is_enabled() {
                index_set.insert(RuleFilter::Rule(Self::GROUP_NAME, Self::GROUP_RULES[11]));
            }
        }
        if let Some(rule) = self.no_const_enum.as_ref() {
            if rule.is_enabled() {
                index_set.insert(RuleFilter::Rule(Self::GROUP_NAME, Self::GROUP_RULES[12]));
            }
        }
        if let Some(rule) = self.no_control_characters_in_regex.as_ref() {
            if rule.is_enabled() {
                index_set.insert(RuleFilter::Rule(Self::GROUP_NAME, Self::GROUP_RULES[13]));
            }
        }
        if let Some(rule) = self.no_debugger.as_ref() {
            if rule.is_enabled() {
                index_set.insert(RuleFilter::Rule(Self::GROUP_NAME, Self::GROUP_RULES[14]));
            }
        }
        if let Some(rule) = self.no_double_equals.as_ref() {
            if rule.is_enabled() {
                index_set.insert(RuleFilter::Rule(Self::GROUP_NAME, Self::GROUP_RULES[15]));
            }
        }
        if let Some(rule) = self.no_duplicate_at_import_rules.as_ref() {
            if rule.is_enabled() {
                index_set.insert(RuleFilter::Rule(Self::GROUP_NAME, Self::GROUP_RULES[16]));
            }
        }
        if let Some(rule) = self.no_duplicate_case.as_ref() {
            if rule.is_enabled() {
                index_set.insert(RuleFilter::Rule(Self::GROUP_NAME, Self::GROUP_RULES[17]));
            }
        }
        if let Some(rule) = self.no_duplicate_class_members.as_ref() {
            if rule.is_enabled() {
                index_set.insert(RuleFilter::Rule(Self::GROUP_NAME, Self::GROUP_RULES[18]));
            }
        }
        if let Some(rule) = self.no_duplicate_font_names.as_ref() {
            if rule.is_enabled() {
                index_set.insert(RuleFilter::Rule(Self::GROUP_NAME, Self::GROUP_RULES[19]));
            }
        }
        if let Some(rule) = self.no_duplicate_jsx_props.as_ref() {
            if rule.is_enabled() {
                index_set.insert(RuleFilter::Rule(Self::GROUP_NAME, Self::GROUP_RULES[20]));
            }
        }
        if let Some(rule) = self.no_duplicate_object_keys.as_ref() {
            if rule.is_enabled() {
                index_set.insert(RuleFilter::Rule(Self::GROUP_NAME, Self::GROUP_RULES[21]));
            }
        }
        if let Some(rule) = self.no_duplicate_parameters.as_ref() {
            if rule.is_enabled() {
                index_set.insert(RuleFilter::Rule(Self::GROUP_NAME, Self::GROUP_RULES[22]));
            }
        }
        if let Some(rule) = self.no_duplicate_selectors_keyframe_block.as_ref() {
            if rule.is_enabled() {
                index_set.insert(RuleFilter::Rule(Self::GROUP_NAME, Self::GROUP_RULES[23]));
            }
        }
        if let Some(rule) = self.no_duplicate_test_hooks.as_ref() {
            if rule.is_enabled() {
                index_set.insert(RuleFilter::Rule(Self::GROUP_NAME, Self::GROUP_RULES[24]));
            }
        }
        if let Some(rule) = self.no_empty_block.as_ref() {
            if rule.is_enabled() {
                index_set.insert(RuleFilter::Rule(Self::GROUP_NAME, Self::GROUP_RULES[25]));
            }
        }
        if let Some(rule) = self.no_empty_block_statements.as_ref() {
            if rule.is_enabled() {
                index_set.insert(RuleFilter::Rule(Self::GROUP_NAME, Self::GROUP_RULES[26]));
            }
        }
        if let Some(rule) = self.no_empty_interface.as_ref() {
            if rule.is_enabled() {
                index_set.insert(RuleFilter::Rule(Self::GROUP_NAME, Self::GROUP_RULES[27]));
            }
        }
        if let Some(rule) = self.no_evolving_types.as_ref() {
            if rule.is_enabled() {
                index_set.insert(RuleFilter::Rule(Self::GROUP_NAME, Self::GROUP_RULES[28]));
            }
        }
        if let Some(rule) = self.no_explicit_any.as_ref() {
            if rule.is_enabled() {
                index_set.insert(RuleFilter::Rule(Self::GROUP_NAME, Self::GROUP_RULES[29]));
            }
        }
        if let Some(rule) = self.no_exports_in_test.as_ref() {
            if rule.is_enabled() {
                index_set.insert(RuleFilter::Rule(Self::GROUP_NAME, Self::GROUP_RULES[30]));
            }
        }
        if let Some(rule) = self.no_extra_non_null_assertion.as_ref() {
            if rule.is_enabled() {
                index_set.insert(RuleFilter::Rule(Self::GROUP_NAME, Self::GROUP_RULES[31]));
            }
        }
        if let Some(rule) = self.no_fallthrough_switch_clause.as_ref() {
            if rule.is_enabled() {
                index_set.insert(RuleFilter::Rule(Self::GROUP_NAME, Self::GROUP_RULES[32]));
            }
        }
        if let Some(rule) = self.no_focused_tests.as_ref() {
            if rule.is_enabled() {
                index_set.insert(RuleFilter::Rule(Self::GROUP_NAME, Self::GROUP_RULES[33]));
            }
        }
        if let Some(rule) = self.no_function_assign.as_ref() {
            if rule.is_enabled() {
                index_set.insert(RuleFilter::Rule(Self::GROUP_NAME, Self::GROUP_RULES[34]));
            }
        }
        if let Some(rule) = self.no_global_assign.as_ref() {
            if rule.is_enabled() {
                index_set.insert(RuleFilter::Rule(Self::GROUP_NAME, Self::GROUP_RULES[35]));
            }
        }
        if let Some(rule) = self.no_global_is_finite.as_ref() {
            if rule.is_enabled() {
                index_set.insert(RuleFilter::Rule(Self::GROUP_NAME, Self::GROUP_RULES[36]));
            }
        }
        if let Some(rule) = self.no_global_is_nan.as_ref() {
            if rule.is_enabled() {
                index_set.insert(RuleFilter::Rule(Self::GROUP_NAME, Self::GROUP_RULES[37]));
            }
        }
        if let Some(rule) = self.no_implicit_any_let.as_ref() {
            if rule.is_enabled() {
                index_set.insert(RuleFilter::Rule(Self::GROUP_NAME, Self::GROUP_RULES[38]));
            }
        }
        if let Some(rule) = self.no_import_assign.as_ref() {
            if rule.is_enabled() {
                index_set.insert(RuleFilter::Rule(Self::GROUP_NAME, Self::GROUP_RULES[39]));
            }
        }
        if let Some(rule) = self.no_important_in_keyframe.as_ref() {
            if rule.is_enabled() {
                index_set.insert(RuleFilter::Rule(Self::GROUP_NAME, Self::GROUP_RULES[40]));
            }
        }
        if let Some(rule) = self.no_label_var.as_ref() {
            if rule.is_enabled() {
                index_set.insert(RuleFilter::Rule(Self::GROUP_NAME, Self::GROUP_RULES[41]));
            }
        }
        if let Some(rule) = self.no_misleading_character_class.as_ref() {
            if rule.is_enabled() {
                index_set.insert(RuleFilter::Rule(Self::GROUP_NAME, Self::GROUP_RULES[42]));
            }
        }
        if let Some(rule) = self.no_misleading_instantiator.as_ref() {
            if rule.is_enabled() {
                index_set.insert(RuleFilter::Rule(Self::GROUP_NAME, Self::GROUP_RULES[43]));
            }
        }
        if let Some(rule) = self.no_misplaced_assertion.as_ref() {
            if rule.is_enabled() {
                index_set.insert(RuleFilter::Rule(Self::GROUP_NAME, Self::GROUP_RULES[44]));
            }
        }
        if let Some(rule) = self.no_misrefactored_shorthand_assign.as_ref() {
            if rule.is_enabled() {
                index_set.insert(RuleFilter::Rule(Self::GROUP_NAME, Self::GROUP_RULES[45]));
            }
        }
        if let Some(rule) = self.no_prototype_builtins.as_ref() {
            if rule.is_enabled() {
                index_set.insert(RuleFilter::Rule(Self::GROUP_NAME, Self::GROUP_RULES[46]));
            }
        }
        if let Some(rule) = self.no_react_specific_props.as_ref() {
            if rule.is_enabled() {
                index_set.insert(RuleFilter::Rule(Self::GROUP_NAME, Self::GROUP_RULES[47]));
            }
        }
        if let Some(rule) = self.no_redeclare.as_ref() {
            if rule.is_enabled() {
                index_set.insert(RuleFilter::Rule(Self::GROUP_NAME, Self::GROUP_RULES[48]));
            }
        }
        if let Some(rule) = self.no_redundant_use_strict.as_ref() {
            if rule.is_enabled() {
                index_set.insert(RuleFilter::Rule(Self::GROUP_NAME, Self::GROUP_RULES[49]));
            }
        }
        if let Some(rule) = self.no_self_compare.as_ref() {
            if rule.is_enabled() {
                index_set.insert(RuleFilter::Rule(Self::GROUP_NAME, Self::GROUP_RULES[50]));
            }
        }
        if let Some(rule) = self.no_shadow_restricted_names.as_ref() {
            if rule.is_enabled() {
                index_set.insert(RuleFilter::Rule(Self::GROUP_NAME, Self::GROUP_RULES[51]));
            }
        }
        if let Some(rule) = self.no_shorthand_property_overrides.as_ref() {
            if rule.is_enabled() {
                index_set.insert(RuleFilter::Rule(Self::GROUP_NAME, Self::GROUP_RULES[52]));
            }
        }
        if let Some(rule) = self.no_skipped_tests.as_ref() {
            if rule.is_enabled() {
                index_set.insert(RuleFilter::Rule(Self::GROUP_NAME, Self::GROUP_RULES[53]));
            }
        }
        if let Some(rule) = self.no_sparse_array.as_ref() {
            if rule.is_enabled() {
                index_set.insert(RuleFilter::Rule(Self::GROUP_NAME, Self::GROUP_RULES[54]));
            }
        }
        if let Some(rule) = self.no_suspicious_semicolon_in_jsx.as_ref() {
            if rule.is_enabled() {
                index_set.insert(RuleFilter::Rule(Self::GROUP_NAME, Self::GROUP_RULES[55]));
            }
        }
        if let Some(rule) = self.no_then_property.as_ref() {
            if rule.is_enabled() {
                index_set.insert(RuleFilter::Rule(Self::GROUP_NAME, Self::GROUP_RULES[56]));
            }
        }
        if let Some(rule) = self.no_unsafe_declaration_merging.as_ref() {
            if rule.is_enabled() {
                index_set.insert(RuleFilter::Rule(Self::GROUP_NAME, Self::GROUP_RULES[57]));
            }
        }
        if let Some(rule) = self.no_unsafe_negation.as_ref() {
            if rule.is_enabled() {
                index_set.insert(RuleFilter::Rule(Self::GROUP_NAME, Self::GROUP_RULES[58]));
            }
        }
        if let Some(rule) = self.use_await.as_ref() {
            if rule.is_enabled() {
                index_set.insert(RuleFilter::Rule(Self::GROUP_NAME, Self::GROUP_RULES[59]));
            }
        }
        if let Some(rule) = self.use_default_switch_clause_last.as_ref() {
            if rule.is_enabled() {
                index_set.insert(RuleFilter::Rule(Self::GROUP_NAME, Self::GROUP_RULES[60]));
            }
        }
        if let Some(rule) = self.use_error_message.as_ref() {
            if rule.is_enabled() {
                index_set.insert(RuleFilter::Rule(Self::GROUP_NAME, Self::GROUP_RULES[61]));
            }
        }
        if let Some(rule) = self.use_getter_return.as_ref() {
            if rule.is_enabled() {
                index_set.insert(RuleFilter::Rule(Self::GROUP_NAME, Self::GROUP_RULES[62]));
            }
        }
        if let Some(rule) = self.use_is_array.as_ref() {
            if rule.is_enabled() {
                index_set.insert(RuleFilter::Rule(Self::GROUP_NAME, Self::GROUP_RULES[63]));
            }
        }
        if let Some(rule) = self.use_namespace_keyword.as_ref() {
            if rule.is_enabled() {
                index_set.insert(RuleFilter::Rule(Self::GROUP_NAME, Self::GROUP_RULES[64]));
            }
        }
        if let Some(rule) = self.use_number_to_fixed_digits_argument.as_ref() {
            if rule.is_enabled() {
                index_set.insert(RuleFilter::Rule(Self::GROUP_NAME, Self::GROUP_RULES[65]));
            }
        }
        if let Some(rule) = self.use_valid_typeof.as_ref() {
            if rule.is_enabled() {
                index_set.insert(RuleFilter::Rule(Self::GROUP_NAME, Self::GROUP_RULES[66]));
            }
        }
        index_set
    }
    pub(crate) fn get_disabled_rules(&self) -> FxHashSet<RuleFilter<'static>> {
        let mut index_set = FxHashSet::default();
        if let Some(rule) = self.no_approximative_numeric_constant.as_ref() {
            if rule.is_disabled() {
                index_set.insert(RuleFilter::Rule(Self::GROUP_NAME, Self::GROUP_RULES[0]));
            }
        }
        if let Some(rule) = self.no_array_index_key.as_ref() {
            if rule.is_disabled() {
                index_set.insert(RuleFilter::Rule(Self::GROUP_NAME, Self::GROUP_RULES[1]));
            }
        }
        if let Some(rule) = self.no_assign_in_expressions.as_ref() {
            if rule.is_disabled() {
                index_set.insert(RuleFilter::Rule(Self::GROUP_NAME, Self::GROUP_RULES[2]));
            }
        }
        if let Some(rule) = self.no_async_promise_executor.as_ref() {
            if rule.is_disabled() {
                index_set.insert(RuleFilter::Rule(Self::GROUP_NAME, Self::GROUP_RULES[3]));
            }
        }
        if let Some(rule) = self.no_catch_assign.as_ref() {
            if rule.is_disabled() {
                index_set.insert(RuleFilter::Rule(Self::GROUP_NAME, Self::GROUP_RULES[4]));
            }
        }
        if let Some(rule) = self.no_class_assign.as_ref() {
            if rule.is_disabled() {
                index_set.insert(RuleFilter::Rule(Self::GROUP_NAME, Self::GROUP_RULES[5]));
            }
        }
        if let Some(rule) = self.no_comment_text.as_ref() {
            if rule.is_disabled() {
                index_set.insert(RuleFilter::Rule(Self::GROUP_NAME, Self::GROUP_RULES[6]));
            }
        }
        if let Some(rule) = self.no_compare_neg_zero.as_ref() {
            if rule.is_disabled() {
                index_set.insert(RuleFilter::Rule(Self::GROUP_NAME, Self::GROUP_RULES[7]));
            }
        }
        if let Some(rule) = self.no_confusing_labels.as_ref() {
            if rule.is_disabled() {
                index_set.insert(RuleFilter::Rule(Self::GROUP_NAME, Self::GROUP_RULES[8]));
            }
        }
        if let Some(rule) = self.no_confusing_void_type.as_ref() {
            if rule.is_disabled() {
                index_set.insert(RuleFilter::Rule(Self::GROUP_NAME, Self::GROUP_RULES[9]));
            }
        }
        if let Some(rule) = self.no_console.as_ref() {
            if rule.is_disabled() {
                index_set.insert(RuleFilter::Rule(Self::GROUP_NAME, Self::GROUP_RULES[10]));
            }
        }
        if let Some(rule) = self.no_console_log.as_ref() {
            if rule.is_disabled() {
                index_set.insert(RuleFilter::Rule(Self::GROUP_NAME, Self::GROUP_RULES[11]));
            }
        }
        if let Some(rule) = self.no_const_enum.as_ref() {
            if rule.is_disabled() {
                index_set.insert(RuleFilter::Rule(Self::GROUP_NAME, Self::GROUP_RULES[12]));
            }
        }
        if let Some(rule) = self.no_control_characters_in_regex.as_ref() {
            if rule.is_disabled() {
                index_set.insert(RuleFilter::Rule(Self::GROUP_NAME, Self::GROUP_RULES[13]));
            }
        }
        if let Some(rule) = self.no_debugger.as_ref() {
            if rule.is_disabled() {
                index_set.insert(RuleFilter::Rule(Self::GROUP_NAME, Self::GROUP_RULES[14]));
            }
        }
        if let Some(rule) = self.no_double_equals.as_ref() {
            if rule.is_disabled() {
                index_set.insert(RuleFilter::Rule(Self::GROUP_NAME, Self::GROUP_RULES[15]));
            }
        }
        if let Some(rule) = self.no_duplicate_at_import_rules.as_ref() {
            if rule.is_disabled() {
                index_set.insert(RuleFilter::Rule(Self::GROUP_NAME, Self::GROUP_RULES[16]));
            }
        }
        if let Some(rule) = self.no_duplicate_case.as_ref() {
            if rule.is_disabled() {
                index_set.insert(RuleFilter::Rule(Self::GROUP_NAME, Self::GROUP_RULES[17]));
            }
        }
        if let Some(rule) = self.no_duplicate_class_members.as_ref() {
            if rule.is_disabled() {
                index_set.insert(RuleFilter::Rule(Self::GROUP_NAME, Self::GROUP_RULES[18]));
            }
        }
        if let Some(rule) = self.no_duplicate_font_names.as_ref() {
            if rule.is_disabled() {
                index_set.insert(RuleFilter::Rule(Self::GROUP_NAME, Self::GROUP_RULES[19]));
            }
        }
        if let Some(rule) = self.no_duplicate_jsx_props.as_ref() {
            if rule.is_disabled() {
                index_set.insert(RuleFilter::Rule(Self::GROUP_NAME, Self::GROUP_RULES[20]));
            }
        }
        if let Some(rule) = self.no_duplicate_object_keys.as_ref() {
            if rule.is_disabled() {
                index_set.insert(RuleFilter::Rule(Self::GROUP_NAME, Self::GROUP_RULES[21]));
            }
        }
        if let Some(rule) = self.no_duplicate_parameters.as_ref() {
            if rule.is_disabled() {
                index_set.insert(RuleFilter::Rule(Self::GROUP_NAME, Self::GROUP_RULES[22]));
            }
        }
        if let Some(rule) = self.no_duplicate_selectors_keyframe_block.as_ref() {
            if rule.is_disabled() {
                index_set.insert(RuleFilter::Rule(Self::GROUP_NAME, Self::GROUP_RULES[23]));
            }
        }
        if let Some(rule) = self.no_duplicate_test_hooks.as_ref() {
            if rule.is_disabled() {
                index_set.insert(RuleFilter::Rule(Self::GROUP_NAME, Self::GROUP_RULES[24]));
            }
        }
        if let Some(rule) = self.no_empty_block.as_ref() {
            if rule.is_disabled() {
                index_set.insert(RuleFilter::Rule(Self::GROUP_NAME, Self::GROUP_RULES[25]));
            }
        }
        if let Some(rule) = self.no_empty_block_statements.as_ref() {
            if rule.is_disabled() {
                index_set.insert(RuleFilter::Rule(Self::GROUP_NAME, Self::GROUP_RULES[26]));
            }
        }
        if let Some(rule) = self.no_empty_interface.as_ref() {
            if rule.is_disabled() {
                index_set.insert(RuleFilter::Rule(Self::GROUP_NAME, Self::GROUP_RULES[27]));
            }
        }
        if let Some(rule) = self.no_evolving_types.as_ref() {
            if rule.is_disabled() {
                index_set.insert(RuleFilter::Rule(Self::GROUP_NAME, Self::GROUP_RULES[28]));
            }
        }
        if let Some(rule) = self.no_explicit_any.as_ref() {
            if rule.is_disabled() {
                index_set.insert(RuleFilter::Rule(Self::GROUP_NAME, Self::GROUP_RULES[29]));
            }
        }
        if let Some(rule) = self.no_exports_in_test.as_ref() {
            if rule.is_disabled() {
                index_set.insert(RuleFilter::Rule(Self::GROUP_NAME, Self::GROUP_RULES[30]));
            }
        }
        if let Some(rule) = self.no_extra_non_null_assertion.as_ref() {
            if rule.is_disabled() {
                index_set.insert(RuleFilter::Rule(Self::GROUP_NAME, Self::GROUP_RULES[31]));
            }
        }
        if let Some(rule) = self.no_fallthrough_switch_clause.as_ref() {
            if rule.is_disabled() {
                index_set.insert(RuleFilter::Rule(Self::GROUP_NAME, Self::GROUP_RULES[32]));
            }
        }
        if let Some(rule) = self.no_focused_tests.as_ref() {
            if rule.is_disabled() {
                index_set.insert(RuleFilter::Rule(Self::GROUP_NAME, Self::GROUP_RULES[33]));
            }
        }
        if let Some(rule) = self.no_function_assign.as_ref() {
            if rule.is_disabled() {
                index_set.insert(RuleFilter::Rule(Self::GROUP_NAME, Self::GROUP_RULES[34]));
            }
        }
        if let Some(rule) = self.no_global_assign.as_ref() {
            if rule.is_disabled() {
                index_set.insert(RuleFilter::Rule(Self::GROUP_NAME, Self::GROUP_RULES[35]));
            }
        }
        if let Some(rule) = self.no_global_is_finite.as_ref() {
            if rule.is_disabled() {
                index_set.insert(RuleFilter::Rule(Self::GROUP_NAME, Self::GROUP_RULES[36]));
            }
        }
        if let Some(rule) = self.no_global_is_nan.as_ref() {
            if rule.is_disabled() {
                index_set.insert(RuleFilter::Rule(Self::GROUP_NAME, Self::GROUP_RULES[37]));
            }
        }
        if let Some(rule) = self.no_implicit_any_let.as_ref() {
            if rule.is_disabled() {
                index_set.insert(RuleFilter::Rule(Self::GROUP_NAME, Self::GROUP_RULES[38]));
            }
        }
        if let Some(rule) = self.no_import_assign.as_ref() {
            if rule.is_disabled() {
                index_set.insert(RuleFilter::Rule(Self::GROUP_NAME, Self::GROUP_RULES[39]));
            }
        }
        if let Some(rule) = self.no_important_in_keyframe.as_ref() {
            if rule.is_disabled() {
                index_set.insert(RuleFilter::Rule(Self::GROUP_NAME, Self::GROUP_RULES[40]));
            }
        }
        if let Some(rule) = self.no_label_var.as_ref() {
            if rule.is_disabled() {
                index_set.insert(RuleFilter::Rule(Self::GROUP_NAME, Self::GROUP_RULES[41]));
            }
        }
        if let Some(rule) = self.no_misleading_character_class.as_ref() {
            if rule.is_disabled() {
                index_set.insert(RuleFilter::Rule(Self::GROUP_NAME, Self::GROUP_RULES[42]));
            }
        }
        if let Some(rule) = self.no_misleading_instantiator.as_ref() {
            if rule.is_disabled() {
                index_set.insert(RuleFilter::Rule(Self::GROUP_NAME, Self::GROUP_RULES[43]));
            }
        }
        if let Some(rule) = self.no_misplaced_assertion.as_ref() {
            if rule.is_disabled() {
                index_set.insert(RuleFilter::Rule(Self::GROUP_NAME, Self::GROUP_RULES[44]));
            }
        }
        if let Some(rule) = self.no_misrefactored_shorthand_assign.as_ref() {
            if rule.is_disabled() {
                index_set.insert(RuleFilter::Rule(Self::GROUP_NAME, Self::GROUP_RULES[45]));
            }
        }
        if let Some(rule) = self.no_prototype_builtins.as_ref() {
            if rule.is_disabled() {
                index_set.insert(RuleFilter::Rule(Self::GROUP_NAME, Self::GROUP_RULES[46]));
            }
        }
        if let Some(rule) = self.no_react_specific_props.as_ref() {
            if rule.is_disabled() {
                index_set.insert(RuleFilter::Rule(Self::GROUP_NAME, Self::GROUP_RULES[47]));
            }
        }
        if let Some(rule) = self.no_redeclare.as_ref() {
            if rule.is_disabled() {
                index_set.insert(RuleFilter::Rule(Self::GROUP_NAME, Self::GROUP_RULES[48]));
            }
        }
        if let Some(rule) = self.no_redundant_use_strict.as_ref() {
            if rule.is_disabled() {
                index_set.insert(RuleFilter::Rule(Self::GROUP_NAME, Self::GROUP_RULES[49]));
            }
        }
        if let Some(rule) = self.no_self_compare.as_ref() {
            if rule.is_disabled() {
                index_set.insert(RuleFilter::Rule(Self::GROUP_NAME, Self::GROUP_RULES[50]));
            }
        }
        if let Some(rule) = self.no_shadow_restricted_names.as_ref() {
            if rule.is_disabled() {
                index_set.insert(RuleFilter::Rule(Self::GROUP_NAME, Self::GROUP_RULES[51]));
            }
        }
        if let Some(rule) = self.no_shorthand_property_overrides.as_ref() {
            if rule.is_disabled() {
                index_set.insert(RuleFilter::Rule(Self::GROUP_NAME, Self::GROUP_RULES[52]));
            }
        }
        if let Some(rule) = self.no_skipped_tests.as_ref() {
            if rule.is_disabled() {
                index_set.insert(RuleFilter::Rule(Self::GROUP_NAME, Self::GROUP_RULES[53]));
            }
        }
        if let Some(rule) = self.no_sparse_array.as_ref() {
            if rule.is_disabled() {
                index_set.insert(RuleFilter::Rule(Self::GROUP_NAME, Self::GROUP_RULES[54]));
            }
        }
        if let Some(rule) = self.no_suspicious_semicolon_in_jsx.as_ref() {
            if rule.is_disabled() {
                index_set.insert(RuleFilter::Rule(Self::GROUP_NAME, Self::GROUP_RULES[55]));
            }
        }
        if let Some(rule) = self.no_then_property.as_ref() {
            if rule.is_disabled() {
                index_set.insert(RuleFilter::Rule(Self::GROUP_NAME, Self::GROUP_RULES[56]));
            }
        }
        if let Some(rule) = self.no_unsafe_declaration_merging.as_ref() {
            if rule.is_disabled() {
                index_set.insert(RuleFilter::Rule(Self::GROUP_NAME, Self::GROUP_RULES[57]));
            }
        }
        if let Some(rule) = self.no_unsafe_negation.as_ref() {
            if rule.is_disabled() {
                index_set.insert(RuleFilter::Rule(Self::GROUP_NAME, Self::GROUP_RULES[58]));
            }
        }
        if let Some(rule) = self.use_await.as_ref() {
            if rule.is_disabled() {
                index_set.insert(RuleFilter::Rule(Self::GROUP_NAME, Self::GROUP_RULES[59]));
            }
        }
        if let Some(rule) = self.use_default_switch_clause_last.as_ref() {
            if rule.is_disabled() {
                index_set.insert(RuleFilter::Rule(Self::GROUP_NAME, Self::GROUP_RULES[60]));
            }
        }
        if let Some(rule) = self.use_error_message.as_ref() {
            if rule.is_disabled() {
                index_set.insert(RuleFilter::Rule(Self::GROUP_NAME, Self::GROUP_RULES[61]));
            }
        }
        if let Some(rule) = self.use_getter_return.as_ref() {
            if rule.is_disabled() {
                index_set.insert(RuleFilter::Rule(Self::GROUP_NAME, Self::GROUP_RULES[62]));
            }
        }
        if let Some(rule) = self.use_is_array.as_ref() {
            if rule.is_disabled() {
                index_set.insert(RuleFilter::Rule(Self::GROUP_NAME, Self::GROUP_RULES[63]));
            }
        }
        if let Some(rule) = self.use_namespace_keyword.as_ref() {
            if rule.is_disabled() {
                index_set.insert(RuleFilter::Rule(Self::GROUP_NAME, Self::GROUP_RULES[64]));
            }
        }
        if let Some(rule) = self.use_number_to_fixed_digits_argument.as_ref() {
            if rule.is_disabled() {
                index_set.insert(RuleFilter::Rule(Self::GROUP_NAME, Self::GROUP_RULES[65]));
            }
        }
        if let Some(rule) = self.use_valid_typeof.as_ref() {
            if rule.is_disabled() {
                index_set.insert(RuleFilter::Rule(Self::GROUP_NAME, Self::GROUP_RULES[66]));
            }
        }
        index_set
    }
    #[doc = r" Checks if, given a rule name, matches one of the rules contained in this category"]
    pub(crate) fn has_rule(rule_name: &str) -> Option<&'static str> {
        Some(Self::GROUP_RULES[Self::GROUP_RULES.binary_search(&rule_name).ok()?])
    }
    #[doc = r" Checks if, given a rule name, it is marked as recommended"]
    pub(crate) fn is_recommended_rule(rule_name: &str) -> bool {
        Self::RECOMMENDED_RULES.contains(&rule_name)
    }
    pub(crate) fn recommended_rules_as_filters() -> &'static [RuleFilter<'static>] {
        Self::RECOMMENDED_RULES_AS_FILTERS
    }
    pub(crate) fn all_rules_as_filters() -> &'static [RuleFilter<'static>] {
        Self::ALL_RULES_AS_FILTERS
    }
    #[doc = r" Select preset rules"]
    pub(crate) fn collect_preset_rules(
        &self,
        parent_is_all: bool,
        parent_is_recommended: bool,
        enabled_rules: &mut FxHashSet<RuleFilter<'static>>,
    ) {
        if self.is_all_true() || self.is_all_unset() && parent_is_all {
            enabled_rules.extend(Self::all_rules_as_filters());
        } else if self.is_recommended_true()
            || self.is_recommended_unset() && self.is_all_unset() && parent_is_recommended
        {
            enabled_rules.extend(Self::recommended_rules_as_filters());
        }
    }
    pub(crate) fn get_rule_configuration(
        &self,
        rule_name: &str,
    ) -> Option<(RulePlainConfiguration, Option<RuleOptions>)> {
        match rule_name {
            "noApproximativeNumericConstant" => self
                .no_approximative_numeric_constant
                .as_ref()
                .map(|conf| (conf.level(), conf.get_options())),
            "noArrayIndexKey" => self
                .no_array_index_key
                .as_ref()
                .map(|conf| (conf.level(), conf.get_options())),
            "noAssignInExpressions" => self
                .no_assign_in_expressions
                .as_ref()
                .map(|conf| (conf.level(), conf.get_options())),
            "noAsyncPromiseExecutor" => self
                .no_async_promise_executor
                .as_ref()
                .map(|conf| (conf.level(), conf.get_options())),
            "noCatchAssign" => self
                .no_catch_assign
                .as_ref()
                .map(|conf| (conf.level(), conf.get_options())),
            "noClassAssign" => self
                .no_class_assign
                .as_ref()
                .map(|conf| (conf.level(), conf.get_options())),
            "noCommentText" => self
                .no_comment_text
                .as_ref()
                .map(|conf| (conf.level(), conf.get_options())),
            "noCompareNegZero" => self
                .no_compare_neg_zero
                .as_ref()
                .map(|conf| (conf.level(), conf.get_options())),
            "noConfusingLabels" => self
                .no_confusing_labels
                .as_ref()
                .map(|conf| (conf.level(), conf.get_options())),
            "noConfusingVoidType" => self
                .no_confusing_void_type
                .as_ref()
                .map(|conf| (conf.level(), conf.get_options())),
            "noConsole" => self
                .no_console
                .as_ref()
                .map(|conf| (conf.level(), conf.get_options())),
            "noConsoleLog" => self
                .no_console_log
                .as_ref()
                .map(|conf| (conf.level(), conf.get_options())),
            "noConstEnum" => self
                .no_const_enum
                .as_ref()
                .map(|conf| (conf.level(), conf.get_options())),
            "noControlCharactersInRegex" => self
                .no_control_characters_in_regex
                .as_ref()
                .map(|conf| (conf.level(), conf.get_options())),
            "noDebugger" => self
                .no_debugger
                .as_ref()
                .map(|conf| (conf.level(), conf.get_options())),
            "noDoubleEquals" => self
                .no_double_equals
                .as_ref()
                .map(|conf| (conf.level(), conf.get_options())),
            "noDuplicateAtImportRules" => self
                .no_duplicate_at_import_rules
                .as_ref()
                .map(|conf| (conf.level(), conf.get_options())),
            "noDuplicateCase" => self
                .no_duplicate_case
                .as_ref()
                .map(|conf| (conf.level(), conf.get_options())),
            "noDuplicateClassMembers" => self
                .no_duplicate_class_members
                .as_ref()
                .map(|conf| (conf.level(), conf.get_options())),
            "noDuplicateFontNames" => self
                .no_duplicate_font_names
                .as_ref()
                .map(|conf| (conf.level(), conf.get_options())),
            "noDuplicateJsxProps" => self
                .no_duplicate_jsx_props
                .as_ref()
                .map(|conf| (conf.level(), conf.get_options())),
            "noDuplicateObjectKeys" => self
                .no_duplicate_object_keys
                .as_ref()
                .map(|conf| (conf.level(), conf.get_options())),
            "noDuplicateParameters" => self
                .no_duplicate_parameters
                .as_ref()
                .map(|conf| (conf.level(), conf.get_options())),
            "noDuplicateSelectorsKeyframeBlock" => self
                .no_duplicate_selectors_keyframe_block
                .as_ref()
                .map(|conf| (conf.level(), conf.get_options())),
            "noDuplicateTestHooks" => self
                .no_duplicate_test_hooks
                .as_ref()
                .map(|conf| (conf.level(), conf.get_options())),
            "noEmptyBlock" => self
                .no_empty_block
                .as_ref()
                .map(|conf| (conf.level(), conf.get_options())),
            "noEmptyBlockStatements" => self
                .no_empty_block_statements
                .as_ref()
                .map(|conf| (conf.level(), conf.get_options())),
            "noEmptyInterface" => self
                .no_empty_interface
                .as_ref()
                .map(|conf| (conf.level(), conf.get_options())),
            "noEvolvingTypes" => self
                .no_evolving_types
                .as_ref()
                .map(|conf| (conf.level(), conf.get_options())),
            "noExplicitAny" => self
                .no_explicit_any
                .as_ref()
                .map(|conf| (conf.level(), conf.get_options())),
            "noExportsInTest" => self
                .no_exports_in_test
                .as_ref()
                .map(|conf| (conf.level(), conf.get_options())),
            "noExtraNonNullAssertion" => self
                .no_extra_non_null_assertion
                .as_ref()
                .map(|conf| (conf.level(), conf.get_options())),
            "noFallthroughSwitchClause" => self
                .no_fallthrough_switch_clause
                .as_ref()
                .map(|conf| (conf.level(), conf.get_options())),
            "noFocusedTests" => self
                .no_focused_tests
                .as_ref()
                .map(|conf| (conf.level(), conf.get_options())),
            "noFunctionAssign" => self
                .no_function_assign
                .as_ref()
                .map(|conf| (conf.level(), conf.get_options())),
            "noGlobalAssign" => self
                .no_global_assign
                .as_ref()
                .map(|conf| (conf.level(), conf.get_options())),
            "noGlobalIsFinite" => self
                .no_global_is_finite
                .as_ref()
                .map(|conf| (conf.level(), conf.get_options())),
            "noGlobalIsNan" => self
                .no_global_is_nan
                .as_ref()
                .map(|conf| (conf.level(), conf.get_options())),
            "noImplicitAnyLet" => self
                .no_implicit_any_let
                .as_ref()
                .map(|conf| (conf.level(), conf.get_options())),
            "noImportAssign" => self
                .no_import_assign
                .as_ref()
                .map(|conf| (conf.level(), conf.get_options())),
            "noImportantInKeyframe" => self
                .no_important_in_keyframe
                .as_ref()
                .map(|conf| (conf.level(), conf.get_options())),
            "noLabelVar" => self
                .no_label_var
                .as_ref()
                .map(|conf| (conf.level(), conf.get_options())),
            "noMisleadingCharacterClass" => self
                .no_misleading_character_class
                .as_ref()
                .map(|conf| (conf.level(), conf.get_options())),
            "noMisleadingInstantiator" => self
                .no_misleading_instantiator
                .as_ref()
                .map(|conf| (conf.level(), conf.get_options())),
            "noMisplacedAssertion" => self
                .no_misplaced_assertion
                .as_ref()
                .map(|conf| (conf.level(), conf.get_options())),
            "noMisrefactoredShorthandAssign" => self
                .no_misrefactored_shorthand_assign
                .as_ref()
                .map(|conf| (conf.level(), conf.get_options())),
            "noPrototypeBuiltins" => self
                .no_prototype_builtins
                .as_ref()
                .map(|conf| (conf.level(), conf.get_options())),
            "noReactSpecificProps" => self
                .no_react_specific_props
                .as_ref()
                .map(|conf| (conf.level(), conf.get_options())),
            "noRedeclare" => self
                .no_redeclare
                .as_ref()
                .map(|conf| (conf.level(), conf.get_options())),
            "noRedundantUseStrict" => self
                .no_redundant_use_strict
                .as_ref()
                .map(|conf| (conf.level(), conf.get_options())),
            "noSelfCompare" => self
                .no_self_compare
                .as_ref()
                .map(|conf| (conf.level(), conf.get_options())),
            "noShadowRestrictedNames" => self
                .no_shadow_restricted_names
                .as_ref()
                .map(|conf| (conf.level(), conf.get_options())),
            "noShorthandPropertyOverrides" => self
                .no_shorthand_property_overrides
                .as_ref()
                .map(|conf| (conf.level(), conf.get_options())),
            "noSkippedTests" => self
                .no_skipped_tests
                .as_ref()
                .map(|conf| (conf.level(), conf.get_options())),
            "noSparseArray" => self
                .no_sparse_array
                .as_ref()
                .map(|conf| (conf.level(), conf.get_options())),
            "noSuspiciousSemicolonInJsx" => self
                .no_suspicious_semicolon_in_jsx
                .as_ref()
                .map(|conf| (conf.level(), conf.get_options())),
            "noThenProperty" => self
                .no_then_property
                .as_ref()
                .map(|conf| (conf.level(), conf.get_options())),
            "noUnsafeDeclarationMerging" => self
                .no_unsafe_declaration_merging
                .as_ref()
                .map(|conf| (conf.level(), conf.get_options())),
            "noUnsafeNegation" => self
                .no_unsafe_negation
                .as_ref()
                .map(|conf| (conf.level(), conf.get_options())),
            "useAwait" => self
                .use_await
                .as_ref()
                .map(|conf| (conf.level(), conf.get_options())),
            "useDefaultSwitchClauseLast" => self
                .use_default_switch_clause_last
                .as_ref()
                .map(|conf| (conf.level(), conf.get_options())),
            "useErrorMessage" => self
                .use_error_message
                .as_ref()
                .map(|conf| (conf.level(), conf.get_options())),
            "useGetterReturn" => self
                .use_getter_return
                .as_ref()
                .map(|conf| (conf.level(), conf.get_options())),
            "useIsArray" => self
                .use_is_array
                .as_ref()
                .map(|conf| (conf.level(), conf.get_options())),
            "useNamespaceKeyword" => self
                .use_namespace_keyword
                .as_ref()
                .map(|conf| (conf.level(), conf.get_options())),
            "useNumberToFixedDigitsArgument" => self
                .use_number_to_fixed_digits_argument
                .as_ref()
                .map(|conf| (conf.level(), conf.get_options())),
            "useValidTypeof" => self
                .use_valid_typeof
                .as_ref()
                .map(|conf| (conf.level(), conf.get_options())),
            _ => None,
        }
    }
}
#[test]
fn test_order() {
    for items in A11y::GROUP_RULES.windows(2) {
        assert!(items[0] < items[1], "{} < {}", items[0], items[1]);
    }
    for items in Complexity::GROUP_RULES.windows(2) {
        assert!(items[0] < items[1], "{} < {}", items[0], items[1]);
    }
    for items in Correctness::GROUP_RULES.windows(2) {
        assert!(items[0] < items[1], "{} < {}", items[0], items[1]);
    }
    for items in Nursery::GROUP_RULES.windows(2) {
        assert!(items[0] < items[1], "{} < {}", items[0], items[1]);
    }
    for items in Performance::GROUP_RULES.windows(2) {
        assert!(items[0] < items[1], "{} < {}", items[0], items[1]);
    }
    for items in Security::GROUP_RULES.windows(2) {
        assert!(items[0] < items[1], "{} < {}", items[0], items[1]);
    }
    for items in Style::GROUP_RULES.windows(2) {
        assert!(items[0] < items[1], "{} < {}", items[0], items[1]);
    }
    for items in Suspicious::GROUP_RULES.windows(2) {
        assert!(items[0] < items[1], "{} < {}", items[0], items[1]);
    }
}<|MERGE_RESOLUTION|>--- conflicted
+++ resolved
@@ -3377,17 +3377,14 @@
     #[serde(skip_serializing_if = "Option::is_none")]
     pub no_useless_escape_in_regex:
         Option<RuleFixConfiguration<biome_js_analyze::options::NoUselessEscapeInRegex>>,
-<<<<<<< HEAD
     #[doc = "Disallow unnecessary length checks within logical expressions."]
     #[serde(skip_serializing_if = "Option::is_none")]
     pub no_useless_length_check:
         Option<RuleFixConfiguration<biome_js_analyze::options::NoUselessLengthCheck>>,
-=======
     #[doc = "Disallow unnecessary String.raw function in template string literals without any escape sequence."]
     #[serde(skip_serializing_if = "Option::is_none")]
     pub no_useless_string_raw:
         Option<RuleConfiguration<biome_js_analyze::options::NoUselessStringRaw>>,
->>>>>>> 27ff2a75
     #[doc = "Disallow use of @value rule in css modules."]
     #[serde(skip_serializing_if = "Option::is_none")]
     pub no_value_at_rule: Option<RuleConfiguration<biome_css_analyze::options::NoValueAtRule>>,
@@ -3490,11 +3487,8 @@
         "noUnknownPseudoElement",
         "noUnknownTypeSelector",
         "noUselessEscapeInRegex",
-<<<<<<< HEAD
         "noUselessLengthCheck",
-=======
         "noUselessStringRaw",
->>>>>>> 27ff2a75
         "noValueAtRule",
         "useAdjacentOverloadSignatures",
         "useAriaPropsSupportedByRole",
@@ -3529,18 +3523,6 @@
     ];
     const RECOMMENDED_RULES_AS_FILTERS: &'static [RuleFilter<'static>] = &[
         RuleFilter::Rule(Self::GROUP_NAME, Self::GROUP_RULES[1]),
-<<<<<<< HEAD
-        RuleFilter::Rule(Self::GROUP_NAME, Self::GROUP_RULES[2]),
-        RuleFilter::Rule(Self::GROUP_NAME, Self::GROUP_RULES[3]),
-        RuleFilter::Rule(Self::GROUP_NAME, Self::GROUP_RULES[8]),
-        RuleFilter::Rule(Self::GROUP_NAME, Self::GROUP_RULES[16]),
-        RuleFilter::Rule(Self::GROUP_NAME, Self::GROUP_RULES[17]),
-        RuleFilter::Rule(Self::GROUP_NAME, Self::GROUP_RULES[18]),
-        RuleFilter::Rule(Self::GROUP_NAME, Self::GROUP_RULES[22]),
-        RuleFilter::Rule(Self::GROUP_NAME, Self::GROUP_RULES[25]),
-        RuleFilter::Rule(Self::GROUP_NAME, Self::GROUP_RULES[26]),
-        RuleFilter::Rule(Self::GROUP_NAME, Self::GROUP_RULES[30]),
-=======
         RuleFilter::Rule(Self::GROUP_NAME, Self::GROUP_RULES[4]),
         RuleFilter::Rule(Self::GROUP_NAME, Self::GROUP_RULES[5]),
         RuleFilter::Rule(Self::GROUP_NAME, Self::GROUP_RULES[6]),
@@ -3550,11 +3532,10 @@
         RuleFilter::Rule(Self::GROUP_NAME, Self::GROUP_RULES[26]),
         RuleFilter::Rule(Self::GROUP_NAME, Self::GROUP_RULES[27]),
         RuleFilter::Rule(Self::GROUP_NAME, Self::GROUP_RULES[28]),
-        RuleFilter::Rule(Self::GROUP_NAME, Self::GROUP_RULES[32]),
-        RuleFilter::Rule(Self::GROUP_NAME, Self::GROUP_RULES[36]),
+        RuleFilter::Rule(Self::GROUP_NAME, Self::GROUP_RULES[33]),
         RuleFilter::Rule(Self::GROUP_NAME, Self::GROUP_RULES[37]),
-        RuleFilter::Rule(Self::GROUP_NAME, Self::GROUP_RULES[42]),
->>>>>>> 27ff2a75
+        RuleFilter::Rule(Self::GROUP_NAME, Self::GROUP_RULES[38]),
+        RuleFilter::Rule(Self::GROUP_NAME, Self::GROUP_RULES[43]),
     ];
     const ALL_RULES_AS_FILTERS: &'static [RuleFilter<'static>] = &[
         RuleFilter::Rule(Self::GROUP_NAME, Self::GROUP_RULES[0]),
@@ -3590,8 +3571,6 @@
         RuleFilter::Rule(Self::GROUP_NAME, Self::GROUP_RULES[30]),
         RuleFilter::Rule(Self::GROUP_NAME, Self::GROUP_RULES[31]),
         RuleFilter::Rule(Self::GROUP_NAME, Self::GROUP_RULES[32]),
-<<<<<<< HEAD
-=======
         RuleFilter::Rule(Self::GROUP_NAME, Self::GROUP_RULES[33]),
         RuleFilter::Rule(Self::GROUP_NAME, Self::GROUP_RULES[34]),
         RuleFilter::Rule(Self::GROUP_NAME, Self::GROUP_RULES[35]),
@@ -3604,7 +3583,7 @@
         RuleFilter::Rule(Self::GROUP_NAME, Self::GROUP_RULES[42]),
         RuleFilter::Rule(Self::GROUP_NAME, Self::GROUP_RULES[43]),
         RuleFilter::Rule(Self::GROUP_NAME, Self::GROUP_RULES[44]),
->>>>>>> 27ff2a75
+        RuleFilter::Rule(Self::GROUP_NAME, Self::GROUP_RULES[45]),
     ];
     #[doc = r" Retrieves the recommended rules"]
     pub(crate) fn is_recommended_true(&self) -> bool {
@@ -3716,195 +3695,141 @@
                 index_set.insert(RuleFilter::Rule(Self::GROUP_NAME, Self::GROUP_RULES[18]));
             }
         }
-<<<<<<< HEAD
+        if let Some(rule) = self.no_restricted_imports.as_ref() {
+            if rule.is_enabled() {
+                index_set.insert(RuleFilter::Rule(Self::GROUP_NAME, Self::GROUP_RULES[19]));
+            }
+        }
+        if let Some(rule) = self.no_restricted_types.as_ref() {
+            if rule.is_enabled() {
+                index_set.insert(RuleFilter::Rule(Self::GROUP_NAME, Self::GROUP_RULES[20]));
+            }
+        }
+        if let Some(rule) = self.no_secrets.as_ref() {
+            if rule.is_enabled() {
+                index_set.insert(RuleFilter::Rule(Self::GROUP_NAME, Self::GROUP_RULES[21]));
+            }
+        }
+        if let Some(rule) = self.no_static_element_interactions.as_ref() {
+            if rule.is_enabled() {
+                index_set.insert(RuleFilter::Rule(Self::GROUP_NAME, Self::GROUP_RULES[22]));
+            }
+        }
+        if let Some(rule) = self.no_substr.as_ref() {
+            if rule.is_enabled() {
+                index_set.insert(RuleFilter::Rule(Self::GROUP_NAME, Self::GROUP_RULES[23]));
+            }
+        }
+        if let Some(rule) = self.no_template_curly_in_string.as_ref() {
+            if rule.is_enabled() {
+                index_set.insert(RuleFilter::Rule(Self::GROUP_NAME, Self::GROUP_RULES[24]));
+            }
+        }
+        if let Some(rule) = self.no_unknown_pseudo_class.as_ref() {
+            if rule.is_enabled() {
+                index_set.insert(RuleFilter::Rule(Self::GROUP_NAME, Self::GROUP_RULES[25]));
+            }
+        }
+        if let Some(rule) = self.no_unknown_pseudo_element.as_ref() {
+            if rule.is_enabled() {
+                index_set.insert(RuleFilter::Rule(Self::GROUP_NAME, Self::GROUP_RULES[26]));
+            }
+        }
+        if let Some(rule) = self.no_unknown_type_selector.as_ref() {
+            if rule.is_enabled() {
+                index_set.insert(RuleFilter::Rule(Self::GROUP_NAME, Self::GROUP_RULES[27]));
+            }
+        }
+        if let Some(rule) = self.no_useless_escape_in_regex.as_ref() {
+            if rule.is_enabled() {
+                index_set.insert(RuleFilter::Rule(Self::GROUP_NAME, Self::GROUP_RULES[28]));
+            }
+        }
         if let Some(rule) = self.no_useless_length_check.as_ref() {
-=======
-        if let Some(rule) = self.no_restricted_imports.as_ref() {
->>>>>>> 27ff2a75
-            if rule.is_enabled() {
-                index_set.insert(RuleFilter::Rule(Self::GROUP_NAME, Self::GROUP_RULES[19]));
-            }
-        }
-<<<<<<< HEAD
+            if rule.is_enabled() {
+                index_set.insert(RuleFilter::Rule(Self::GROUP_NAME, Self::GROUP_RULES[29]));
+            }
+        }
+        if let Some(rule) = self.no_useless_string_raw.as_ref() {
+            if rule.is_enabled() {
+                index_set.insert(RuleFilter::Rule(Self::GROUP_NAME, Self::GROUP_RULES[30]));
+            }
+        }
         if let Some(rule) = self.no_value_at_rule.as_ref() {
-=======
-        if let Some(rule) = self.no_restricted_types.as_ref() {
->>>>>>> 27ff2a75
-            if rule.is_enabled() {
-                index_set.insert(RuleFilter::Rule(Self::GROUP_NAME, Self::GROUP_RULES[20]));
-            }
-        }
-<<<<<<< HEAD
+            if rule.is_enabled() {
+                index_set.insert(RuleFilter::Rule(Self::GROUP_NAME, Self::GROUP_RULES[31]));
+            }
+        }
         if let Some(rule) = self.use_adjacent_overload_signatures.as_ref() {
-=======
-        if let Some(rule) = self.no_secrets.as_ref() {
->>>>>>> 27ff2a75
-            if rule.is_enabled() {
-                index_set.insert(RuleFilter::Rule(Self::GROUP_NAME, Self::GROUP_RULES[21]));
-            }
-        }
-<<<<<<< HEAD
+            if rule.is_enabled() {
+                index_set.insert(RuleFilter::Rule(Self::GROUP_NAME, Self::GROUP_RULES[32]));
+            }
+        }
         if let Some(rule) = self.use_aria_props_supported_by_role.as_ref() {
-=======
-        if let Some(rule) = self.no_static_element_interactions.as_ref() {
->>>>>>> 27ff2a75
-            if rule.is_enabled() {
-                index_set.insert(RuleFilter::Rule(Self::GROUP_NAME, Self::GROUP_RULES[22]));
-            }
-        }
-<<<<<<< HEAD
+            if rule.is_enabled() {
+                index_set.insert(RuleFilter::Rule(Self::GROUP_NAME, Self::GROUP_RULES[33]));
+            }
+        }
+        if let Some(rule) = self.use_at_index.as_ref() {
+            if rule.is_enabled() {
+                index_set.insert(RuleFilter::Rule(Self::GROUP_NAME, Self::GROUP_RULES[34]));
+            }
+        }
         if let Some(rule) = self.use_component_export_only_modules.as_ref() {
-=======
-        if let Some(rule) = self.no_substr.as_ref() {
->>>>>>> 27ff2a75
-            if rule.is_enabled() {
-                index_set.insert(RuleFilter::Rule(Self::GROUP_NAME, Self::GROUP_RULES[23]));
-            }
-        }
-<<<<<<< HEAD
+            if rule.is_enabled() {
+                index_set.insert(RuleFilter::Rule(Self::GROUP_NAME, Self::GROUP_RULES[35]));
+            }
+        }
         if let Some(rule) = self.use_consistent_curly_braces.as_ref() {
-=======
-        if let Some(rule) = self.no_template_curly_in_string.as_ref() {
->>>>>>> 27ff2a75
-            if rule.is_enabled() {
-                index_set.insert(RuleFilter::Rule(Self::GROUP_NAME, Self::GROUP_RULES[24]));
-            }
-        }
-<<<<<<< HEAD
+            if rule.is_enabled() {
+                index_set.insert(RuleFilter::Rule(Self::GROUP_NAME, Self::GROUP_RULES[36]));
+            }
+        }
         if let Some(rule) = self.use_consistent_member_accessibility.as_ref() {
-=======
-        if let Some(rule) = self.no_unknown_pseudo_class.as_ref() {
->>>>>>> 27ff2a75
-            if rule.is_enabled() {
-                index_set.insert(RuleFilter::Rule(Self::GROUP_NAME, Self::GROUP_RULES[25]));
-            }
-        }
-<<<<<<< HEAD
+            if rule.is_enabled() {
+                index_set.insert(RuleFilter::Rule(Self::GROUP_NAME, Self::GROUP_RULES[37]));
+            }
+        }
         if let Some(rule) = self.use_deprecated_reason.as_ref() {
-=======
-        if let Some(rule) = self.no_unknown_pseudo_element.as_ref() {
->>>>>>> 27ff2a75
-            if rule.is_enabled() {
-                index_set.insert(RuleFilter::Rule(Self::GROUP_NAME, Self::GROUP_RULES[26]));
-            }
-        }
-<<<<<<< HEAD
-        if let Some(rule) = self.use_explicit_function_return_type.as_ref() {
-=======
-        if let Some(rule) = self.no_unknown_type_selector.as_ref() {
->>>>>>> 27ff2a75
-            if rule.is_enabled() {
-                index_set.insert(RuleFilter::Rule(Self::GROUP_NAME, Self::GROUP_RULES[27]));
-            }
-        }
-<<<<<<< HEAD
+            if rule.is_enabled() {
+                index_set.insert(RuleFilter::Rule(Self::GROUP_NAME, Self::GROUP_RULES[38]));
+            }
+        }
+        if let Some(rule) = self.use_explicit_type.as_ref() {
+            if rule.is_enabled() {
+                index_set.insert(RuleFilter::Rule(Self::GROUP_NAME, Self::GROUP_RULES[39]));
+            }
+        }
+        if let Some(rule) = self.use_guard_for_in.as_ref() {
+            if rule.is_enabled() {
+                index_set.insert(RuleFilter::Rule(Self::GROUP_NAME, Self::GROUP_RULES[40]));
+            }
+        }
         if let Some(rule) = self.use_import_restrictions.as_ref() {
-=======
-        if let Some(rule) = self.no_useless_escape_in_regex.as_ref() {
->>>>>>> 27ff2a75
-            if rule.is_enabled() {
-                index_set.insert(RuleFilter::Rule(Self::GROUP_NAME, Self::GROUP_RULES[28]));
-            }
-        }
-<<<<<<< HEAD
+            if rule.is_enabled() {
+                index_set.insert(RuleFilter::Rule(Self::GROUP_NAME, Self::GROUP_RULES[41]));
+            }
+        }
         if let Some(rule) = self.use_sorted_classes.as_ref() {
-=======
-        if let Some(rule) = self.no_useless_string_raw.as_ref() {
->>>>>>> 27ff2a75
-            if rule.is_enabled() {
-                index_set.insert(RuleFilter::Rule(Self::GROUP_NAME, Self::GROUP_RULES[29]));
-            }
-        }
-<<<<<<< HEAD
+            if rule.is_enabled() {
+                index_set.insert(RuleFilter::Rule(Self::GROUP_NAME, Self::GROUP_RULES[42]));
+            }
+        }
         if let Some(rule) = self.use_strict_mode.as_ref() {
-=======
-        if let Some(rule) = self.no_value_at_rule.as_ref() {
->>>>>>> 27ff2a75
-            if rule.is_enabled() {
-                index_set.insert(RuleFilter::Rule(Self::GROUP_NAME, Self::GROUP_RULES[30]));
-            }
-        }
-<<<<<<< HEAD
+            if rule.is_enabled() {
+                index_set.insert(RuleFilter::Rule(Self::GROUP_NAME, Self::GROUP_RULES[43]));
+            }
+        }
         if let Some(rule) = self.use_trim_start_end.as_ref() {
-=======
-        if let Some(rule) = self.use_adjacent_overload_signatures.as_ref() {
->>>>>>> 27ff2a75
-            if rule.is_enabled() {
-                index_set.insert(RuleFilter::Rule(Self::GROUP_NAME, Self::GROUP_RULES[31]));
-            }
-        }
-<<<<<<< HEAD
+            if rule.is_enabled() {
+                index_set.insert(RuleFilter::Rule(Self::GROUP_NAME, Self::GROUP_RULES[44]));
+            }
+        }
         if let Some(rule) = self.use_valid_autocomplete.as_ref() {
-=======
-        if let Some(rule) = self.use_aria_props_supported_by_role.as_ref() {
->>>>>>> 27ff2a75
-            if rule.is_enabled() {
-                index_set.insert(RuleFilter::Rule(Self::GROUP_NAME, Self::GROUP_RULES[32]));
-            }
-        }
-<<<<<<< HEAD
-=======
-        if let Some(rule) = self.use_at_index.as_ref() {
-            if rule.is_enabled() {
-                index_set.insert(RuleFilter::Rule(Self::GROUP_NAME, Self::GROUP_RULES[33]));
-            }
-        }
-        if let Some(rule) = self.use_component_export_only_modules.as_ref() {
-            if rule.is_enabled() {
-                index_set.insert(RuleFilter::Rule(Self::GROUP_NAME, Self::GROUP_RULES[34]));
-            }
-        }
-        if let Some(rule) = self.use_consistent_curly_braces.as_ref() {
-            if rule.is_enabled() {
-                index_set.insert(RuleFilter::Rule(Self::GROUP_NAME, Self::GROUP_RULES[35]));
-            }
-        }
-        if let Some(rule) = self.use_consistent_member_accessibility.as_ref() {
-            if rule.is_enabled() {
-                index_set.insert(RuleFilter::Rule(Self::GROUP_NAME, Self::GROUP_RULES[36]));
-            }
-        }
-        if let Some(rule) = self.use_deprecated_reason.as_ref() {
-            if rule.is_enabled() {
-                index_set.insert(RuleFilter::Rule(Self::GROUP_NAME, Self::GROUP_RULES[37]));
-            }
-        }
-        if let Some(rule) = self.use_explicit_type.as_ref() {
-            if rule.is_enabled() {
-                index_set.insert(RuleFilter::Rule(Self::GROUP_NAME, Self::GROUP_RULES[38]));
-            }
-        }
-        if let Some(rule) = self.use_guard_for_in.as_ref() {
-            if rule.is_enabled() {
-                index_set.insert(RuleFilter::Rule(Self::GROUP_NAME, Self::GROUP_RULES[39]));
-            }
-        }
-        if let Some(rule) = self.use_import_restrictions.as_ref() {
-            if rule.is_enabled() {
-                index_set.insert(RuleFilter::Rule(Self::GROUP_NAME, Self::GROUP_RULES[40]));
-            }
-        }
-        if let Some(rule) = self.use_sorted_classes.as_ref() {
-            if rule.is_enabled() {
-                index_set.insert(RuleFilter::Rule(Self::GROUP_NAME, Self::GROUP_RULES[41]));
-            }
-        }
-        if let Some(rule) = self.use_strict_mode.as_ref() {
-            if rule.is_enabled() {
-                index_set.insert(RuleFilter::Rule(Self::GROUP_NAME, Self::GROUP_RULES[42]));
-            }
-        }
-        if let Some(rule) = self.use_trim_start_end.as_ref() {
-            if rule.is_enabled() {
-                index_set.insert(RuleFilter::Rule(Self::GROUP_NAME, Self::GROUP_RULES[43]));
-            }
-        }
-        if let Some(rule) = self.use_valid_autocomplete.as_ref() {
-            if rule.is_enabled() {
-                index_set.insert(RuleFilter::Rule(Self::GROUP_NAME, Self::GROUP_RULES[44]));
-            }
-        }
->>>>>>> 27ff2a75
+            if rule.is_enabled() {
+                index_set.insert(RuleFilter::Rule(Self::GROUP_NAME, Self::GROUP_RULES[45]));
+            }
+        }
         index_set
     }
     pub(crate) fn get_disabled_rules(&self) -> FxHashSet<RuleFilter<'static>> {
@@ -4004,195 +3929,141 @@
                 index_set.insert(RuleFilter::Rule(Self::GROUP_NAME, Self::GROUP_RULES[18]));
             }
         }
-<<<<<<< HEAD
+        if let Some(rule) = self.no_restricted_imports.as_ref() {
+            if rule.is_disabled() {
+                index_set.insert(RuleFilter::Rule(Self::GROUP_NAME, Self::GROUP_RULES[19]));
+            }
+        }
+        if let Some(rule) = self.no_restricted_types.as_ref() {
+            if rule.is_disabled() {
+                index_set.insert(RuleFilter::Rule(Self::GROUP_NAME, Self::GROUP_RULES[20]));
+            }
+        }
+        if let Some(rule) = self.no_secrets.as_ref() {
+            if rule.is_disabled() {
+                index_set.insert(RuleFilter::Rule(Self::GROUP_NAME, Self::GROUP_RULES[21]));
+            }
+        }
+        if let Some(rule) = self.no_static_element_interactions.as_ref() {
+            if rule.is_disabled() {
+                index_set.insert(RuleFilter::Rule(Self::GROUP_NAME, Self::GROUP_RULES[22]));
+            }
+        }
+        if let Some(rule) = self.no_substr.as_ref() {
+            if rule.is_disabled() {
+                index_set.insert(RuleFilter::Rule(Self::GROUP_NAME, Self::GROUP_RULES[23]));
+            }
+        }
+        if let Some(rule) = self.no_template_curly_in_string.as_ref() {
+            if rule.is_disabled() {
+                index_set.insert(RuleFilter::Rule(Self::GROUP_NAME, Self::GROUP_RULES[24]));
+            }
+        }
+        if let Some(rule) = self.no_unknown_pseudo_class.as_ref() {
+            if rule.is_disabled() {
+                index_set.insert(RuleFilter::Rule(Self::GROUP_NAME, Self::GROUP_RULES[25]));
+            }
+        }
+        if let Some(rule) = self.no_unknown_pseudo_element.as_ref() {
+            if rule.is_disabled() {
+                index_set.insert(RuleFilter::Rule(Self::GROUP_NAME, Self::GROUP_RULES[26]));
+            }
+        }
+        if let Some(rule) = self.no_unknown_type_selector.as_ref() {
+            if rule.is_disabled() {
+                index_set.insert(RuleFilter::Rule(Self::GROUP_NAME, Self::GROUP_RULES[27]));
+            }
+        }
+        if let Some(rule) = self.no_useless_escape_in_regex.as_ref() {
+            if rule.is_disabled() {
+                index_set.insert(RuleFilter::Rule(Self::GROUP_NAME, Self::GROUP_RULES[28]));
+            }
+        }
         if let Some(rule) = self.no_useless_length_check.as_ref() {
-=======
-        if let Some(rule) = self.no_restricted_imports.as_ref() {
->>>>>>> 27ff2a75
-            if rule.is_disabled() {
-                index_set.insert(RuleFilter::Rule(Self::GROUP_NAME, Self::GROUP_RULES[19]));
-            }
-        }
-<<<<<<< HEAD
+            if rule.is_disabled() {
+                index_set.insert(RuleFilter::Rule(Self::GROUP_NAME, Self::GROUP_RULES[29]));
+            }
+        }
+        if let Some(rule) = self.no_useless_string_raw.as_ref() {
+            if rule.is_disabled() {
+                index_set.insert(RuleFilter::Rule(Self::GROUP_NAME, Self::GROUP_RULES[30]));
+            }
+        }
         if let Some(rule) = self.no_value_at_rule.as_ref() {
-=======
-        if let Some(rule) = self.no_restricted_types.as_ref() {
->>>>>>> 27ff2a75
-            if rule.is_disabled() {
-                index_set.insert(RuleFilter::Rule(Self::GROUP_NAME, Self::GROUP_RULES[20]));
-            }
-        }
-<<<<<<< HEAD
+            if rule.is_disabled() {
+                index_set.insert(RuleFilter::Rule(Self::GROUP_NAME, Self::GROUP_RULES[31]));
+            }
+        }
         if let Some(rule) = self.use_adjacent_overload_signatures.as_ref() {
-=======
-        if let Some(rule) = self.no_secrets.as_ref() {
->>>>>>> 27ff2a75
-            if rule.is_disabled() {
-                index_set.insert(RuleFilter::Rule(Self::GROUP_NAME, Self::GROUP_RULES[21]));
-            }
-        }
-<<<<<<< HEAD
+            if rule.is_disabled() {
+                index_set.insert(RuleFilter::Rule(Self::GROUP_NAME, Self::GROUP_RULES[32]));
+            }
+        }
         if let Some(rule) = self.use_aria_props_supported_by_role.as_ref() {
-=======
-        if let Some(rule) = self.no_static_element_interactions.as_ref() {
->>>>>>> 27ff2a75
-            if rule.is_disabled() {
-                index_set.insert(RuleFilter::Rule(Self::GROUP_NAME, Self::GROUP_RULES[22]));
-            }
-        }
-<<<<<<< HEAD
+            if rule.is_disabled() {
+                index_set.insert(RuleFilter::Rule(Self::GROUP_NAME, Self::GROUP_RULES[33]));
+            }
+        }
+        if let Some(rule) = self.use_at_index.as_ref() {
+            if rule.is_disabled() {
+                index_set.insert(RuleFilter::Rule(Self::GROUP_NAME, Self::GROUP_RULES[34]));
+            }
+        }
         if let Some(rule) = self.use_component_export_only_modules.as_ref() {
-=======
-        if let Some(rule) = self.no_substr.as_ref() {
->>>>>>> 27ff2a75
-            if rule.is_disabled() {
-                index_set.insert(RuleFilter::Rule(Self::GROUP_NAME, Self::GROUP_RULES[23]));
-            }
-        }
-<<<<<<< HEAD
+            if rule.is_disabled() {
+                index_set.insert(RuleFilter::Rule(Self::GROUP_NAME, Self::GROUP_RULES[35]));
+            }
+        }
         if let Some(rule) = self.use_consistent_curly_braces.as_ref() {
-=======
-        if let Some(rule) = self.no_template_curly_in_string.as_ref() {
->>>>>>> 27ff2a75
-            if rule.is_disabled() {
-                index_set.insert(RuleFilter::Rule(Self::GROUP_NAME, Self::GROUP_RULES[24]));
-            }
-        }
-<<<<<<< HEAD
+            if rule.is_disabled() {
+                index_set.insert(RuleFilter::Rule(Self::GROUP_NAME, Self::GROUP_RULES[36]));
+            }
+        }
         if let Some(rule) = self.use_consistent_member_accessibility.as_ref() {
-=======
-        if let Some(rule) = self.no_unknown_pseudo_class.as_ref() {
->>>>>>> 27ff2a75
-            if rule.is_disabled() {
-                index_set.insert(RuleFilter::Rule(Self::GROUP_NAME, Self::GROUP_RULES[25]));
-            }
-        }
-<<<<<<< HEAD
+            if rule.is_disabled() {
+                index_set.insert(RuleFilter::Rule(Self::GROUP_NAME, Self::GROUP_RULES[37]));
+            }
+        }
         if let Some(rule) = self.use_deprecated_reason.as_ref() {
-=======
-        if let Some(rule) = self.no_unknown_pseudo_element.as_ref() {
->>>>>>> 27ff2a75
-            if rule.is_disabled() {
-                index_set.insert(RuleFilter::Rule(Self::GROUP_NAME, Self::GROUP_RULES[26]));
-            }
-        }
-<<<<<<< HEAD
-        if let Some(rule) = self.use_explicit_function_return_type.as_ref() {
-=======
-        if let Some(rule) = self.no_unknown_type_selector.as_ref() {
->>>>>>> 27ff2a75
-            if rule.is_disabled() {
-                index_set.insert(RuleFilter::Rule(Self::GROUP_NAME, Self::GROUP_RULES[27]));
-            }
-        }
-<<<<<<< HEAD
+            if rule.is_disabled() {
+                index_set.insert(RuleFilter::Rule(Self::GROUP_NAME, Self::GROUP_RULES[38]));
+            }
+        }
+        if let Some(rule) = self.use_explicit_type.as_ref() {
+            if rule.is_disabled() {
+                index_set.insert(RuleFilter::Rule(Self::GROUP_NAME, Self::GROUP_RULES[39]));
+            }
+        }
+        if let Some(rule) = self.use_guard_for_in.as_ref() {
+            if rule.is_disabled() {
+                index_set.insert(RuleFilter::Rule(Self::GROUP_NAME, Self::GROUP_RULES[40]));
+            }
+        }
         if let Some(rule) = self.use_import_restrictions.as_ref() {
-=======
-        if let Some(rule) = self.no_useless_escape_in_regex.as_ref() {
->>>>>>> 27ff2a75
-            if rule.is_disabled() {
-                index_set.insert(RuleFilter::Rule(Self::GROUP_NAME, Self::GROUP_RULES[28]));
-            }
-        }
-<<<<<<< HEAD
+            if rule.is_disabled() {
+                index_set.insert(RuleFilter::Rule(Self::GROUP_NAME, Self::GROUP_RULES[41]));
+            }
+        }
         if let Some(rule) = self.use_sorted_classes.as_ref() {
-=======
-        if let Some(rule) = self.no_useless_string_raw.as_ref() {
->>>>>>> 27ff2a75
-            if rule.is_disabled() {
-                index_set.insert(RuleFilter::Rule(Self::GROUP_NAME, Self::GROUP_RULES[29]));
-            }
-        }
-<<<<<<< HEAD
+            if rule.is_disabled() {
+                index_set.insert(RuleFilter::Rule(Self::GROUP_NAME, Self::GROUP_RULES[42]));
+            }
+        }
         if let Some(rule) = self.use_strict_mode.as_ref() {
-=======
-        if let Some(rule) = self.no_value_at_rule.as_ref() {
->>>>>>> 27ff2a75
-            if rule.is_disabled() {
-                index_set.insert(RuleFilter::Rule(Self::GROUP_NAME, Self::GROUP_RULES[30]));
-            }
-        }
-<<<<<<< HEAD
+            if rule.is_disabled() {
+                index_set.insert(RuleFilter::Rule(Self::GROUP_NAME, Self::GROUP_RULES[43]));
+            }
+        }
         if let Some(rule) = self.use_trim_start_end.as_ref() {
-=======
-        if let Some(rule) = self.use_adjacent_overload_signatures.as_ref() {
->>>>>>> 27ff2a75
-            if rule.is_disabled() {
-                index_set.insert(RuleFilter::Rule(Self::GROUP_NAME, Self::GROUP_RULES[31]));
-            }
-        }
-<<<<<<< HEAD
+            if rule.is_disabled() {
+                index_set.insert(RuleFilter::Rule(Self::GROUP_NAME, Self::GROUP_RULES[44]));
+            }
+        }
         if let Some(rule) = self.use_valid_autocomplete.as_ref() {
-=======
-        if let Some(rule) = self.use_aria_props_supported_by_role.as_ref() {
->>>>>>> 27ff2a75
-            if rule.is_disabled() {
-                index_set.insert(RuleFilter::Rule(Self::GROUP_NAME, Self::GROUP_RULES[32]));
-            }
-        }
-<<<<<<< HEAD
-=======
-        if let Some(rule) = self.use_at_index.as_ref() {
-            if rule.is_disabled() {
-                index_set.insert(RuleFilter::Rule(Self::GROUP_NAME, Self::GROUP_RULES[33]));
-            }
-        }
-        if let Some(rule) = self.use_component_export_only_modules.as_ref() {
-            if rule.is_disabled() {
-                index_set.insert(RuleFilter::Rule(Self::GROUP_NAME, Self::GROUP_RULES[34]));
-            }
-        }
-        if let Some(rule) = self.use_consistent_curly_braces.as_ref() {
-            if rule.is_disabled() {
-                index_set.insert(RuleFilter::Rule(Self::GROUP_NAME, Self::GROUP_RULES[35]));
-            }
-        }
-        if let Some(rule) = self.use_consistent_member_accessibility.as_ref() {
-            if rule.is_disabled() {
-                index_set.insert(RuleFilter::Rule(Self::GROUP_NAME, Self::GROUP_RULES[36]));
-            }
-        }
-        if let Some(rule) = self.use_deprecated_reason.as_ref() {
-            if rule.is_disabled() {
-                index_set.insert(RuleFilter::Rule(Self::GROUP_NAME, Self::GROUP_RULES[37]));
-            }
-        }
-        if let Some(rule) = self.use_explicit_type.as_ref() {
-            if rule.is_disabled() {
-                index_set.insert(RuleFilter::Rule(Self::GROUP_NAME, Self::GROUP_RULES[38]));
-            }
-        }
-        if let Some(rule) = self.use_guard_for_in.as_ref() {
-            if rule.is_disabled() {
-                index_set.insert(RuleFilter::Rule(Self::GROUP_NAME, Self::GROUP_RULES[39]));
-            }
-        }
-        if let Some(rule) = self.use_import_restrictions.as_ref() {
-            if rule.is_disabled() {
-                index_set.insert(RuleFilter::Rule(Self::GROUP_NAME, Self::GROUP_RULES[40]));
-            }
-        }
-        if let Some(rule) = self.use_sorted_classes.as_ref() {
-            if rule.is_disabled() {
-                index_set.insert(RuleFilter::Rule(Self::GROUP_NAME, Self::GROUP_RULES[41]));
-            }
-        }
-        if let Some(rule) = self.use_strict_mode.as_ref() {
-            if rule.is_disabled() {
-                index_set.insert(RuleFilter::Rule(Self::GROUP_NAME, Self::GROUP_RULES[42]));
-            }
-        }
-        if let Some(rule) = self.use_trim_start_end.as_ref() {
-            if rule.is_disabled() {
-                index_set.insert(RuleFilter::Rule(Self::GROUP_NAME, Self::GROUP_RULES[43]));
-            }
-        }
-        if let Some(rule) = self.use_valid_autocomplete.as_ref() {
-            if rule.is_disabled() {
-                index_set.insert(RuleFilter::Rule(Self::GROUP_NAME, Self::GROUP_RULES[44]));
-            }
-        }
->>>>>>> 27ff2a75
+            if rule.is_disabled() {
+                index_set.insert(RuleFilter::Rule(Self::GROUP_NAME, Self::GROUP_RULES[45]));
+            }
+        }
         index_set
     }
     #[doc = r" Checks if, given a rule name, matches one of the rules contained in this category"]
@@ -4345,13 +4216,12 @@
                 .no_useless_escape_in_regex
                 .as_ref()
                 .map(|conf| (conf.level(), conf.get_options())),
-<<<<<<< HEAD
             "noUselessLengthCheck" => self
                 .no_useless_length_check
-=======
+                .as_ref()
+                .map(|conf| (conf.level(), conf.get_options())),
             "noUselessStringRaw" => self
                 .no_useless_string_raw
->>>>>>> 27ff2a75
                 .as_ref()
                 .map(|conf| (conf.level(), conf.get_options())),
             "noValueAtRule" => self
