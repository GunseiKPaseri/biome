//! Generated file, do not edit by hand, see `xtask/codegen`

use biome_analyze::declare_lint_group;

pub mod no_console;
pub mod no_done_callback;
pub mod no_duplicate_else_if;
pub mod no_dynamic_namespace_import_access;
pub mod no_evolving_types;
pub mod no_exported_imports;
pub mod no_irregular_whitespace;
pub mod no_label_without_control;
pub mod no_misplaced_assertion;
pub mod no_react_specific_props;
pub mod no_restricted_imports;
pub mod no_static_element_interactions;
pub mod no_substr;
pub mod no_undeclared_dependencies;
pub mod no_unused_function_parameters;
pub mod no_useless_escape_in_regex;
pub mod no_useless_string_concat;
pub mod no_useless_undefined_initialization;
pub mod no_yoda_expression;
pub mod use_adjacent_overload_signatures;
<<<<<<< HEAD
pub mod use_component_export_only_modules;
=======
pub mod use_aria_props_supported_by_role;
>>>>>>> 61cedcf7
pub mod use_consistent_builtin_instantiation;
pub mod use_consistent_curly_braces;
pub mod use_date_now;
pub mod use_default_switch_clause;
pub mod use_error_message;
pub mod use_explicit_length_check;
pub mod use_focusable_interactive;
pub mod use_import_extensions;
pub mod use_import_restrictions;
pub mod use_number_to_fixed_digits_argument;
pub mod use_semantic_elements;
pub mod use_sorted_classes;
pub mod use_strict_mode;
pub mod use_throw_new_error;
pub mod use_throw_only_error;
pub mod use_top_level_regex;
pub mod use_trim_start_end;
pub mod use_valid_autocomplete;

declare_lint_group! {
    pub Nursery {
        name : "nursery" ,
        rules : [
            self :: no_console :: NoConsole ,
            self :: no_done_callback :: NoDoneCallback ,
            self :: no_duplicate_else_if :: NoDuplicateElseIf ,
            self :: no_dynamic_namespace_import_access :: NoDynamicNamespaceImportAccess ,
            self :: no_evolving_types :: NoEvolvingTypes ,
            self :: no_exported_imports :: NoExportedImports ,
            self :: no_irregular_whitespace :: NoIrregularWhitespace ,
            self :: no_label_without_control :: NoLabelWithoutControl ,
            self :: no_misplaced_assertion :: NoMisplacedAssertion ,
            self :: no_react_specific_props :: NoReactSpecificProps ,
            self :: no_restricted_imports :: NoRestrictedImports ,
            self :: no_static_element_interactions :: NoStaticElementInteractions ,
            self :: no_substr :: NoSubstr ,
            self :: no_undeclared_dependencies :: NoUndeclaredDependencies ,
            self :: no_unused_function_parameters :: NoUnusedFunctionParameters ,
            self :: no_useless_escape_in_regex :: NoUselessEscapeInRegex ,
            self :: no_useless_string_concat :: NoUselessStringConcat ,
            self :: no_useless_undefined_initialization :: NoUselessUndefinedInitialization ,
            self :: no_yoda_expression :: NoYodaExpression ,
            self :: use_adjacent_overload_signatures :: UseAdjacentOverloadSignatures ,
<<<<<<< HEAD
            self :: use_component_export_only_modules :: UseComponentExportOnlyModules ,
=======
            self :: use_aria_props_supported_by_role :: UseAriaPropsSupportedByRole ,
>>>>>>> 61cedcf7
            self :: use_consistent_builtin_instantiation :: UseConsistentBuiltinInstantiation ,
            self :: use_consistent_curly_braces :: UseConsistentCurlyBraces ,
            self :: use_date_now :: UseDateNow ,
            self :: use_default_switch_clause :: UseDefaultSwitchClause ,
            self :: use_error_message :: UseErrorMessage ,
            self :: use_explicit_length_check :: UseExplicitLengthCheck ,
            self :: use_focusable_interactive :: UseFocusableInteractive ,
            self :: use_import_extensions :: UseImportExtensions ,
            self :: use_import_restrictions :: UseImportRestrictions ,
            self :: use_number_to_fixed_digits_argument :: UseNumberToFixedDigitsArgument ,
            self :: use_semantic_elements :: UseSemanticElements ,
            self :: use_sorted_classes :: UseSortedClasses ,
            self :: use_strict_mode :: UseStrictMode ,
            self :: use_throw_new_error :: UseThrowNewError ,
            self :: use_throw_only_error :: UseThrowOnlyError ,
            self :: use_top_level_regex :: UseTopLevelRegex ,
            self :: use_trim_start_end :: UseTrimStartEnd ,
            self :: use_valid_autocomplete :: UseValidAutocomplete ,
        ]
     }
}<|MERGE_RESOLUTION|>--- conflicted
+++ resolved
@@ -22,11 +22,8 @@
 pub mod no_useless_undefined_initialization;
 pub mod no_yoda_expression;
 pub mod use_adjacent_overload_signatures;
-<<<<<<< HEAD
+pub mod use_aria_props_supported_by_role;
 pub mod use_component_export_only_modules;
-=======
-pub mod use_aria_props_supported_by_role;
->>>>>>> 61cedcf7
 pub mod use_consistent_builtin_instantiation;
 pub mod use_consistent_curly_braces;
 pub mod use_date_now;
@@ -70,11 +67,8 @@
             self :: no_useless_undefined_initialization :: NoUselessUndefinedInitialization ,
             self :: no_yoda_expression :: NoYodaExpression ,
             self :: use_adjacent_overload_signatures :: UseAdjacentOverloadSignatures ,
-<<<<<<< HEAD
+            self :: use_aria_props_supported_by_role :: UseAriaPropsSupportedByRole ,
             self :: use_component_export_only_modules :: UseComponentExportOnlyModules ,
-=======
-            self :: use_aria_props_supported_by_role :: UseAriaPropsSupportedByRole ,
->>>>>>> 61cedcf7
             self :: use_consistent_builtin_instantiation :: UseConsistentBuiltinInstantiation ,
             self :: use_consistent_curly_braces :: UseConsistentCurlyBraces ,
             self :: use_date_now :: UseDateNow ,
