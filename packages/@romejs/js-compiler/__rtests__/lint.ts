--- conflicted
+++ resolved
@@ -651,7 +651,58 @@
   t.snapshot(badRes.diagnostics);
 });
 
-<<<<<<< HEAD
+test('disallow multiple spaces in regular expression literals', async t => {
+  const res1 = await testLint(
+    `new RegExp("foo  bar")`,
+    LINT_ENABLED_FORMAT_DISABLED_CONFIG,
+  );
+  t.looksLike(res1.diagnostics, [
+    {
+      category: 'lint/disallowMultipleSpacesInRegularExpressionLiterals',
+      message: 'Disallow multiple spaces in regular expression literals',
+      mtime: undefined,
+      filename: 'unknown',
+      start: {index: 0, line: 1, column: 0},
+      end: {index: 22, line: 1, column: 22},
+      language: 'js',
+      sourceType: 'module',
+      origins: [{category: 'lint'}],
+    },
+  ]);
+
+  const res2 = await testLint(
+    `new RegExp("foo {2}bar")`,
+    LINT_ENABLED_FORMAT_DISABLED_CONFIG,
+  );
+
+  t.looksLike(res2.diagnostics, []);
+
+  const res3 = await testLint(
+    `/foo  bar/`,
+    LINT_ENABLED_FORMAT_DISABLED_CONFIG,
+  );
+  t.looksLike(res3.diagnostics, [
+    {
+      category: 'lint/disallowMultipleSpacesInRegularExpressionLiterals',
+      message: 'Disallow multiple spaces in regular expression literals',
+      mtime: undefined,
+      filename: 'unknown',
+      start: {index: 0, line: 1, column: 0},
+      end: {index: 10, line: 1, column: 10},
+      language: 'js',
+      sourceType: 'module',
+      origins: [{category: 'lint'}],
+    },
+  ]);
+
+  const res4 = await testLint(
+    `/foo {2}bar/`,
+    LINT_ENABLED_FORMAT_DISABLED_CONFIG,
+  );
+
+  t.looksLike(res4.diagnostics, []);
+});
+
 test('no shadow restricted names', async t => {
   let failingCases = [
     'function NaN() {}',
@@ -684,56 +735,4 @@
       );
     }
   }
-=======
-test('disallow multiple spaces in regular expression literals', async t => {
-  const res1 = await testLint(
-    `new RegExp("foo  bar")`,
-    LINT_ENABLED_FORMAT_DISABLED_CONFIG,
-  );
-  t.looksLike(res1.diagnostics, [
-    {
-      category: 'lint/disallowMultipleSpacesInRegularExpressionLiterals',
-      message: 'Disallow multiple spaces in regular expression literals',
-      mtime: undefined,
-      filename: 'unknown',
-      start: {index: 0, line: 1, column: 0},
-      end: {index: 22, line: 1, column: 22},
-      language: 'js',
-      sourceType: 'module',
-      origins: [{category: 'lint'}],
-    },
-  ]);
-
-  const res2 = await testLint(
-    `new RegExp("foo {2}bar")`,
-    LINT_ENABLED_FORMAT_DISABLED_CONFIG,
-  );
-
-  t.looksLike(res2.diagnostics, []);
-
-  const res3 = await testLint(
-    `/foo  bar/`,
-    LINT_ENABLED_FORMAT_DISABLED_CONFIG,
-  );
-  t.looksLike(res3.diagnostics, [
-    {
-      category: 'lint/disallowMultipleSpacesInRegularExpressionLiterals',
-      message: 'Disallow multiple spaces in regular expression literals',
-      mtime: undefined,
-      filename: 'unknown',
-      start: {index: 0, line: 1, column: 0},
-      end: {index: 10, line: 1, column: 10},
-      language: 'js',
-      sourceType: 'module',
-      origins: [{category: 'lint'}],
-    },
-  ]);
-
-  const res4 = await testLint(
-    `/foo {2}bar/`,
-    LINT_ENABLED_FORMAT_DISABLED_CONFIG,
-  );
-
-  t.looksLike(res4.diagnostics, []);
->>>>>>> c1186cef
 });