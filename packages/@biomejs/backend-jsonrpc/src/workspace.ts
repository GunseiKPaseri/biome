// Generated file, do not edit by hand, see `xtask/codegen`
import type { Transport } from "./transport";
export interface SupportsFeatureParams {
	features: FeatureName;
	path: BiomePath;
}
export type FeatureName = FeatureKind[];
export interface BiomePath {
	/**
	 * Determines the kind of the file inside Biome. Some files are considered as configuration files, others as manifest files, and others as files to handle
	 */
	kind: FileKind;
	/**
	 * The path to the file
	 */
	path: string;
	/**
	 * Whether this path (usually a file) was fixed as a result of a format/lint/check command with the `--write` filag.
	 */
	was_written: boolean;
}
export type FeatureKind =
	| "Format"
	| "Lint"
	| "OrganizeImports"
	| "Search"
	| "Assists";
export type FileKind = FileKind2[];
/**
 * The priority of the file
 */
export type FileKind2 =
	| "Config"
	| "Manifest"
	| "Ignore"
	| "Inspectable"
	| "Handleable";
export interface SupportsFeatureResult {
	reason?: SupportKind;
}
export type SupportKind =
	| "Supported"
	| "Ignored"
	| "Protected"
	| "FeatureNotEnabled"
	| "FileNotSupported";
export interface UpdateSettingsParams {
	configuration: PartialConfiguration;
	gitignore_matches: string[];
	vcs_base_path?: string;
	workspace_directory?: string;
}
/**
 * The configuration that is contained inside the file `biome.json`
 */
export interface PartialConfiguration {
	/**
	 * A field for the [JSON schema](https://json-schema.org/) specification
	 */
	$schema?: string;
	/**
	 * Specific configuration for assists
	 */
	assists?: PartialAssistsConfiguration;
	/**
	 * Specific configuration for the Css language
	 */
	css?: PartialCssConfiguration;
	/**
	 * A list of paths to other JSON files, used to extends the current configuration.
	 */
	extends?: StringSet;
	/**
	 * The configuration of the filesystem
	 */
	files?: PartialFilesConfiguration;
	/**
	 * The configuration of the formatter
	 */
	formatter?: PartialFormatterConfiguration;
	/**
	 * Specific configuration for the GraphQL language
	 */
	graphql?: PartialGraphqlConfiguration;
	/**
	 * Specific configuration for the JavaScript language
	 */
	javascript?: PartialJavascriptConfiguration;
	/**
	 * Specific configuration for the Json language
	 */
	json?: PartialJsonConfiguration;
	/**
	 * The configuration for the linter
	 */
	linter?: PartialLinterConfiguration;
	/**
	 * The configuration of the import sorting
	 */
	organizeImports?: PartialOrganizeImports;
	/**
	 * A list of granular patterns that should be applied only to a sub set of files
	 */
	overrides?: Overrides;
	/**
	 * The configuration of the VCS integration
	 */
	vcs?: PartialVcsConfiguration;
}
export interface PartialAssistsConfiguration {
	/**
	 * Whether Biome should fail in CLI if the assists were not applied to the code.
	 */
	actions?: Actions;
	/**
	 * Whether Biome should enable assists via LSP.
	 */
	enabled?: boolean;
	/**
	 * A list of Unix shell style patterns. The formatter will ignore files/folders that will match these patterns.
	 */
	ignore?: StringSet;
	/**
	 * A list of Unix shell style patterns. The formatter will include files/folders that will match these patterns.
	 */
	include?: StringSet;
}
/**
 * Options applied to CSS files
 */
export interface PartialCssConfiguration {
	/**
	 * CSS assists options
	 */
	assists?: PartialCssAssists;
	/**
	 * CSS formatter options
	 */
	formatter?: PartialCssFormatter;
	/**
	 * CSS linter options
	 */
	linter?: PartialCssLinter;
	/**
	 * CSS parsing options
	 */
	parser?: PartialCssParser;
}
export type StringSet = string[];
/**
 * The configuration of the filesystem
 */
export interface PartialFilesConfiguration {
	/**
	 * A list of Unix shell style patterns. Biome will ignore files/folders that will match these patterns.
	 */
	ignore?: StringSet;
	/**
	 * Tells Biome to not emit diagnostics when handling files that doesn't know
	 */
	ignoreUnknown?: boolean;
	/**
	 * A list of Unix shell style patterns. Biome will handle only those files/folders that will match these patterns.
	 */
	include?: StringSet;
	/**
	 * The maximum allowed size for source code files in bytes. Files above this limit will be ignored for performance reasons. Defaults to 1 MiB
	 */
	maxSize?: number;
}
/**
 * Generic options applied to all files
 */
export interface PartialFormatterConfiguration {
	/**
	 * The attribute position style in HTMLish languages. By default auto.
	 */
	attributePosition?: AttributePosition;
	/**
	 * Whether to insert spaces around brackets in object literals. Defaults to true.
	 */
	bracketSpacing?: BracketSpacing;
	enabled?: boolean;
	/**
	 * Stores whether formatting should be allowed to proceed if a given file has syntax errors
	 */
	formatWithErrors?: boolean;
	/**
	 * A list of Unix shell style patterns. The formatter will ignore files/folders that will match these patterns.
	 */
	ignore?: StringSet;
	/**
	 * A list of Unix shell style patterns. The formatter will include files/folders that will match these patterns.
	 */
	include?: StringSet;
	/**
	 * The size of the indentation, 2 by default (deprecated, use `indent-width`)
	 */
	indentSize?: IndentWidth;
	/**
	 * The indent style.
	 */
	indentStyle?: IndentStyle;
	/**
	 * The size of the indentation, 2 by default
	 */
	indentWidth?: IndentWidth;
	/**
	 * The type of line ending.
	 */
	lineEnding?: LineEnding;
	/**
	 * What's the max width of a line. Defaults to 80.
	 */
	lineWidth?: LineWidth;
	/**
	 * Use any `.editorconfig` files to configure the formatter. Configuration in `biome.json` will override `.editorconfig` configuration. Default: false.
	 */
	useEditorconfig?: boolean;
}
/**
 * Options applied to GraphQL files
 */
export interface PartialGraphqlConfiguration {
	/**
	 * GraphQL formatter options
	 */
	formatter?: PartialGraphqlFormatter;
	linter?: PartialGraphqlLinter;
}
/**
 * A set of options applied to the JavaScript files
 */
export interface PartialJavascriptConfiguration {
	/**
	 * Assists options
	 */
	assists?: PartialJavascriptAssists;
	/**
	 * Formatting options
	 */
	formatter?: PartialJavascriptFormatter;
	/**
	* A list of global bindings that should be ignored by the analyzers

If defined here, they should not emit diagnostics. 
	 */
	globals?: StringSet;
	/**
	 * Indicates the type of runtime or transformation used for interpreting JSX.
	 */
	jsxRuntime?: JsxRuntime;
	/**
	 * Linter options
	 */
	linter?: PartialJavascriptLinter;
	organizeImports?: PartialJavascriptOrganizeImports;
	/**
	 * Parsing options
	 */
	parser?: PartialJavascriptParser;
}
/**
 * Options applied to JSON files
 */
export interface PartialJsonConfiguration {
	/**
	 * Assists options
	 */
	assists?: PartialJsonAssists;
	/**
	 * Formatting options
	 */
	formatter?: PartialJsonFormatter;
	/**
	 * Linting options
	 */
	linter?: PartialJsonLinter;
	/**
	 * Parsing options
	 */
	parser?: PartialJsonParser;
}
export interface PartialLinterConfiguration {
	/**
	 * if `false`, it disables the feature and the linter won't be executed. `true` by default
	 */
	enabled?: boolean;
	/**
	 * A list of Unix shell style patterns. The formatter will ignore files/folders that will match these patterns.
	 */
	ignore?: StringSet;
	/**
	 * A list of Unix shell style patterns. The formatter will include files/folders that will match these patterns.
	 */
	include?: StringSet;
	/**
	 * List of rules
	 */
	rules?: Rules;
}
export interface PartialOrganizeImports {
	/**
	 * Enables the organization of imports
	 */
	enabled?: boolean;
	/**
	 * A list of Unix shell style patterns. The formatter will ignore files/folders that will match these patterns.
	 */
	ignore?: StringSet;
	/**
	 * A list of Unix shell style patterns. The formatter will include files/folders that will match these patterns.
	 */
	include?: StringSet;
}
export type Overrides = OverridePattern[];
/**
 * Set of properties to integrate Biome with a VCS software.
 */
export interface PartialVcsConfiguration {
	/**
	 * The kind of client.
	 */
	clientKind?: VcsClientKind;
	/**
	 * The main branch of the project
	 */
	defaultBranch?: string;
	/**
	 * Whether Biome should integrate itself with the VCS client
	 */
	enabled?: boolean;
	/**
	* The folder where Biome should check for VCS files. By default, Biome will use the same folder where `biome.json` was found.

If Biome can't find the configuration, it will attempt to use the current working directory. If no current working directory can't be found, Biome won't use the VCS integration, and a diagnostic will be emitted 
	 */
	root?: string;
	/**
	 * Whether Biome should use the VCS ignore file. When [true], Biome will ignore the files specified in the ignore file.
	 */
	useIgnoreFile?: boolean;
}
export interface Actions {
	source?: Source;
}
/**
 * Options that changes how the CSS assists behaves
 */
export interface PartialCssAssists {
	/**
	 * Control the assists for CSS files.
	 */
	enabled?: boolean;
}
/**
 * Options that changes how the CSS formatter behaves
 */
export interface PartialCssFormatter {
	/**
	 * Control the formatter for CSS (and its super languages) files.
	 */
	enabled?: boolean;
	/**
	 * The indent style applied to CSS (and its super languages) files.
	 */
	indentStyle?: IndentStyle;
	/**
	 * The size of the indentation applied to CSS (and its super languages) files. Default to 2.
	 */
	indentWidth?: IndentWidth;
	/**
	 * The type of line ending applied to CSS (and its super languages) files.
	 */
	lineEnding?: LineEnding;
	/**
	 * What's the max width of a line applied to CSS (and its super languages) files. Defaults to 80.
	 */
	lineWidth?: LineWidth;
	/**
	 * The type of quotes used in CSS code. Defaults to double.
	 */
	quoteStyle?: QuoteStyle;
}
/**
 * Options that changes how the CSS linter behaves
 */
export interface PartialCssLinter {
	/**
	 * Control the linter for CSS files.
	 */
	enabled?: boolean;
}
/**
 * Options that changes how the CSS parser behaves
 */
export interface PartialCssParser {
	/**
	 * Allow comments to appear on incorrect lines in `.css` files
	 */
	allowWrongLineComments?: boolean;
	/**
	 * Enables parsing of CSS Modules specific features.
	 */
	cssModules?: boolean;
}
export type AttributePosition = "auto" | "multiline";
export type BracketSpacing = boolean;
export type IndentWidth = number;
export type IndentStyle = "tab" | "space";
export type LineEnding = "lf" | "crlf" | "cr";
/**
	* Validated value for the `line_width` formatter options

The allowed range of values is 1..=320 
	 */
export type LineWidth = number;
/**
 * Options that changes how the GraphQL formatter behaves
 */
export interface PartialGraphqlFormatter {
	/**
	 * Whether to insert spaces around brackets in object literals. Defaults to true.
	 */
	bracketSpacing?: BracketSpacing;
	/**
	 * Control the formatter for GraphQL files.
	 */
	enabled?: boolean;
	/**
	 * The indent style applied to GraphQL files.
	 */
	indentStyle?: IndentStyle;
	/**
	 * The size of the indentation applied to GraphQL files. Default to 2.
	 */
	indentWidth?: IndentWidth;
	/**
	 * The type of line ending applied to GraphQL files.
	 */
	lineEnding?: LineEnding;
	/**
	 * What's the max width of a line applied to GraphQL files. Defaults to 80.
	 */
	lineWidth?: LineWidth;
	/**
	 * The type of quotes used in GraphQL code. Defaults to double.
	 */
	quoteStyle?: QuoteStyle;
}
/**
 * Options that changes how the GraphQL linter behaves
 */
export interface PartialGraphqlLinter {
	/**
	 * Control the formatter for GraphQL files.
	 */
	enabled?: boolean;
}
/**
 * Linter options specific to the JavaScript linter
 */
export interface PartialJavascriptAssists {
	/**
	 * Control the linter for JavaScript (and its super languages) files.
	 */
	enabled?: boolean;
}
/**
 * Formatting options specific to the JavaScript files
 */
export interface PartialJavascriptFormatter {
	/**
	 * Whether to add non-necessary parentheses to arrow functions. Defaults to "always".
	 */
	arrowParentheses?: ArrowParentheses;
	/**
	 * The attribute position style in jsx elements. Defaults to auto.
	 */
	attributePosition?: AttributePosition;
	/**
	 * Whether to hug the closing bracket of multiline HTML/JSX tags to the end of the last line, rather than being alone on the following line. Defaults to false.
	 */
	bracketSameLine?: boolean;
	/**
	 * Whether to insert spaces around brackets in object literals. Defaults to true.
	 */
	bracketSpacing?: BracketSpacing;
	/**
	 * Control the formatter for JavaScript (and its super languages) files.
	 */
	enabled?: boolean;
	/**
	 * The size of the indentation applied to JavaScript (and its super languages) files. Default to 2.
	 */
	indentSize?: IndentWidth;
	/**
	 * The indent style applied to JavaScript (and its super languages) files.
	 */
	indentStyle?: IndentStyle;
	/**
	 * The size of the indentation applied to JavaScript (and its super languages) files. Default to 2.
	 */
	indentWidth?: IndentWidth;
	/**
	 * The type of quotes used in JSX. Defaults to double.
	 */
	jsxQuoteStyle?: QuoteStyle;
	/**
	 * The type of line ending applied to JavaScript (and its super languages) files.
	 */
	lineEnding?: LineEnding;
	/**
	 * What's the max width of a line applied to JavaScript (and its super languages) files. Defaults to 80.
	 */
	lineWidth?: LineWidth;
	/**
	 * When properties in objects are quoted. Defaults to asNeeded.
	 */
	quoteProperties?: QuoteProperties;
	/**
	 * The type of quotes used in JavaScript code. Defaults to double.
	 */
	quoteStyle?: QuoteStyle;
	/**
	 * Whether the formatter prints semicolons for all statements or only in for statements where it is necessary because of ASI.
	 */
	semicolons?: Semicolons;
	/**
	 * Print trailing commas wherever possible in multi-line comma-separated syntactic structures. Defaults to "all".
	 */
	trailingComma?: TrailingCommas;
	/**
	 * Print trailing commas wherever possible in multi-line comma-separated syntactic structures. Defaults to "all".
	 */
	trailingCommas?: TrailingCommas;
}
/**
 * Indicates the type of runtime or transformation used for interpreting JSX.
 */
export type JsxRuntime = "transparent" | "reactClassic";
/**
 * Linter options specific to the JavaScript linter
 */
export interface PartialJavascriptLinter {
	/**
	 * Control the linter for JavaScript (and its super languages) files.
	 */
	enabled?: boolean;
}
export interface PartialJavascriptOrganizeImports {}
/**
 * Options that changes how the JavaScript parser behaves
 */
export interface PartialJavascriptParser {
	/**
	* It enables the experimental and unsafe parsing of parameter decorators

These decorators belong to an old proposal, and they are subject to change. 
	 */
	unsafeParameterDecoratorsEnabled?: boolean;
}
/**
 * Linter options specific to the JSON linter
 */
export interface PartialJsonAssists {
	/**
	 * Control the linter for JSON (and its super languages) files.
	 */
	enabled?: boolean;
}
export interface PartialJsonFormatter {
	/**
	 * Control the formatter for JSON (and its super languages) files.
	 */
	enabled?: boolean;
	/**
	 * The size of the indentation applied to JSON (and its super languages) files. Default to 2.
	 */
	indentSize?: IndentWidth;
	/**
	 * The indent style applied to JSON (and its super languages) files.
	 */
	indentStyle?: IndentStyle;
	/**
	 * The size of the indentation applied to JSON (and its super languages) files. Default to 2.
	 */
	indentWidth?: IndentWidth;
	/**
	 * The type of line ending applied to JSON (and its super languages) files.
	 */
	lineEnding?: LineEnding;
	/**
	 * What's the max width of a line applied to JSON (and its super languages) files. Defaults to 80.
	 */
	lineWidth?: LineWidth;
	/**
	 * Print trailing commas wherever possible in multi-line comma-separated syntactic structures. Defaults to "none".
	 */
	trailingCommas?: TrailingCommas2;
}
/**
 * Linter options specific to the JSON linter
 */
export interface PartialJsonLinter {
	/**
	 * Control the linter for JSON (and its super languages) files.
	 */
	enabled?: boolean;
}
/**
 * Options that changes how the JSON parser behaves
 */
export interface PartialJsonParser {
	/**
	 * Allow parsing comments in `.json` files
	 */
	allowComments?: boolean;
	/**
	 * Allow parsing trailing commas in `.json` files
	 */
	allowTrailingCommas?: boolean;
}
export interface Rules {
	a11y?: A11y;
	/**
	 * It enables ALL rules. The rules that belong to `nursery` won't be enabled.
	 */
	all?: boolean;
	complexity?: Complexity;
	correctness?: Correctness;
	nursery?: Nursery;
	performance?: Performance;
	/**
	 * It enables the lint rules recommended by Biome. `true` by default.
	 */
	recommended?: boolean;
	security?: Security;
	style?: Style;
	suspicious?: Suspicious;
}
export interface OverridePattern {
	/**
	 * Specific configuration for the Css language
	 */
	css?: PartialCssConfiguration;
	/**
	 * Specific configuration for the Json language
	 */
	formatter?: OverrideFormatterConfiguration;
	/**
	 * Specific configuration for the Graphql language
	 */
	graphql?: PartialGraphqlConfiguration;
	/**
	 * A list of Unix shell style patterns. The formatter will ignore files/folders that will match these patterns.
	 */
	ignore?: StringSet;
	/**
	 * A list of Unix shell style patterns. The formatter will include files/folders that will match these patterns.
	 */
	include?: StringSet;
	/**
	 * Specific configuration for the JavaScript language
	 */
	javascript?: PartialJavascriptConfiguration;
	/**
	 * Specific configuration for the Json language
	 */
	json?: PartialJsonConfiguration;
	/**
	 * Specific configuration for the Json language
	 */
	linter?: OverrideLinterConfiguration;
	/**
	 * Specific configuration for the Json language
	 */
	organizeImports?: OverrideOrganizeImportsConfiguration;
}
export type VcsClientKind = "git";
/**
 * A list of rules that belong to this group
 */
export interface Source {
	/**
	 * Enforce props sorting in JSX elements.
	 */
	sortJsxProps?: RuleAssistConfiguration;
	/**
	 * Sorts the keys of a JSON object in natural order
	 */
	useSortedKeys?: RuleAssistConfiguration;
}
export type QuoteStyle = "double" | "single";
export type ArrowParentheses = "always" | "asNeeded";
export type QuoteProperties = "asNeeded" | "preserve";
export type Semicolons = "always" | "asNeeded";
/**
 * Print trailing commas wherever possible in multi-line comma-separated syntactic structures.
 */
export type TrailingCommas = "all" | "es5" | "none";
export type TrailingCommas2 = "none" | "all";
/**
 * A list of rules that belong to this group
 */
export interface A11y {
	/**
	 * It enables ALL rules for this group.
	 */
	all?: boolean;
	/**
	 * Enforce that the accessKey attribute is not used on any HTML element.
	 */
	noAccessKey?: RuleFixConfiguration_for_Null;
	/**
	 * Enforce that aria-hidden="true" is not set on focusable elements.
	 */
	noAriaHiddenOnFocusable?: RuleFixConfiguration_for_Null;
	/**
	 * Enforce that elements that do not support ARIA roles, states, and properties do not have those attributes.
	 */
	noAriaUnsupportedElements?: RuleFixConfiguration_for_Null;
	/**
	 * Enforce that autoFocus prop is not used on elements.
	 */
	noAutofocus?: RuleFixConfiguration_for_Null;
	/**
	 * Disallow target="_blank" attribute without rel="noreferrer"
	 */
	noBlankTarget?: RuleFixConfiguration_for_AllowDomainOptions;
	/**
	 * Enforces that no distracting elements are used.
	 */
	noDistractingElements?: RuleFixConfiguration_for_Null;
	/**
	 * The scope prop should be used only on \<th> elements.
	 */
	noHeaderScope?: RuleFixConfiguration_for_Null;
	/**
	 * Enforce that non-interactive ARIA roles are not assigned to interactive HTML elements.
	 */
	noInteractiveElementToNoninteractiveRole?: RuleFixConfiguration_for_Null;
	/**
	 * Enforce that a label element or component has a text label and an associated input.
	 */
	noLabelWithoutControl?: RuleConfiguration_for_NoLabelWithoutControlOptions;
	/**
	 * Enforce that interactive ARIA roles are not assigned to non-interactive HTML elements.
	 */
	noNoninteractiveElementToInteractiveRole?: RuleFixConfiguration_for_Null;
	/**
	 * Enforce that tabIndex is not assigned to non-interactive HTML elements.
	 */
	noNoninteractiveTabindex?: RuleFixConfiguration_for_Null;
	/**
	 * Prevent the usage of positive integers on tabIndex property
	 */
	noPositiveTabindex?: RuleFixConfiguration_for_Null;
	/**
	 * Enforce img alt prop does not contain the word "image", "picture", or "photo".
	 */
	noRedundantAlt?: RuleConfiguration_for_Null;
	/**
	 * Enforce explicit role property is not the same as implicit/default role property on an element.
	 */
	noRedundantRoles?: RuleFixConfiguration_for_Null;
	/**
	 * Enforces the usage of the title element for the svg element.
	 */
	noSvgWithoutTitle?: RuleConfiguration_for_Null;
	/**
	 * It enables the recommended rules for this group
	 */
	recommended?: boolean;
	/**
	 * Enforce that all elements that require alternative text have meaningful information to relay back to the end user.
	 */
	useAltText?: RuleConfiguration_for_Null;
	/**
	 * Enforce that anchors have content and that the content is accessible to screen readers.
	 */
	useAnchorContent?: RuleFixConfiguration_for_Null;
	/**
	 * Enforce that tabIndex is assigned to non-interactive HTML elements with aria-activedescendant.
	 */
	useAriaActivedescendantWithTabindex?: RuleFixConfiguration_for_Null;
	/**
	 * Enforce that elements with ARIA roles must have all required ARIA attributes for that role.
	 */
	useAriaPropsForRole?: RuleConfiguration_for_Null;
	/**
	 * Enforces the usage of the attribute type for the element button
	 */
	useButtonType?: RuleConfiguration_for_Null;
	/**
	 * Elements with an interactive role and interaction handlers must be focusable.
	 */
	useFocusableInteractive?: RuleConfiguration_for_Null;
	/**
	 * Disallow a missing generic family keyword within font families.
	 */
	useGenericFontNames?: RuleConfiguration_for_Null;
	/**
	 * Enforce that heading elements (h1, h2, etc.) have content and that the content is accessible to screen readers. Accessible means that it is not hidden using the aria-hidden prop.
	 */
	useHeadingContent?: RuleConfiguration_for_Null;
	/**
	 * Enforce that html element has lang attribute.
	 */
	useHtmlLang?: RuleConfiguration_for_Null;
	/**
	 * Enforces the usage of the attribute title for the element iframe.
	 */
	useIframeTitle?: RuleConfiguration_for_Null;
	/**
	 * Enforce onClick is accompanied by at least one of the following: onKeyUp, onKeyDown, onKeyPress.
	 */
	useKeyWithClickEvents?: RuleConfiguration_for_Null;
	/**
	 * Enforce onMouseOver / onMouseOut are accompanied by onFocus / onBlur.
	 */
	useKeyWithMouseEvents?: RuleConfiguration_for_Null;
	/**
	 * Enforces that audio and video elements must have a track for captions.
	 */
	useMediaCaption?: RuleConfiguration_for_Null;
	/**
	 * It detects the use of role attributes in JSX elements and suggests using semantic elements instead.
	 */
	useSemanticElements?: RuleConfiguration_for_Null;
	/**
	 * Enforce that all anchors are valid, and they are navigable elements.
	 */
	useValidAnchor?: RuleConfiguration_for_Null;
	/**
	 * Ensures that ARIA properties aria-* are all valid.
	 */
	useValidAriaProps?: RuleFixConfiguration_for_Null;
	/**
	 * Elements with ARIA roles must use a valid, non-abstract ARIA role.
	 */
	useValidAriaRole?: RuleFixConfiguration_for_ValidAriaRoleOptions;
	/**
	 * Enforce that ARIA state and property values are valid.
	 */
	useValidAriaValues?: RuleConfiguration_for_Null;
	/**
	 * Ensure that the attribute passed to the lang attribute is a correct ISO language and/or country.
	 */
	useValidLang?: RuleConfiguration_for_Null;
}
/**
 * A list of rules that belong to this group
 */
export interface Complexity {
	/**
	 * It enables ALL rules for this group.
	 */
	all?: boolean;
	/**
	 * Disallow primitive type aliases and misleading types.
	 */
	noBannedTypes?: RuleFixConfiguration_for_Null;
	/**
	 * Disallow empty type parameters in type aliases and interfaces.
	 */
	noEmptyTypeParameters?: RuleConfiguration_for_Null;
	/**
	 * Disallow functions that exceed a given Cognitive Complexity score.
	 */
	noExcessiveCognitiveComplexity?: RuleConfiguration_for_ComplexityOptions;
	/**
	 * This rule enforces a maximum depth to nested describe() in test files.
	 */
	noExcessiveNestedTestSuites?: RuleConfiguration_for_Null;
	/**
	 * Disallow unnecessary boolean casts
	 */
	noExtraBooleanCast?: RuleFixConfiguration_for_Null;
	/**
	 * Prefer for...of statement instead of Array.forEach.
	 */
	noForEach?: RuleConfiguration_for_Null;
	/**
	 * Disallow unclear usage of consecutive space characters in regular expression literals
	 */
	noMultipleSpacesInRegularExpressionLiterals?: RuleFixConfiguration_for_Null;
	/**
	 * This rule reports when a class has no non-static members, such as for a class used exclusively as a static namespace.
	 */
	noStaticOnlyClass?: RuleConfiguration_for_Null;
	/**
	 * Disallow this and super in static contexts.
	 */
	noThisInStatic?: RuleFixConfiguration_for_Null;
	/**
	 * Disallow unnecessary catch clauses.
	 */
	noUselessCatch?: RuleFixConfiguration_for_Null;
	/**
	 * Disallow unnecessary constructors.
	 */
	noUselessConstructor?: RuleFixConfiguration_for_Null;
	/**
	 * Disallow empty exports that don't change anything in a module file.
	 */
	noUselessEmptyExport?: RuleFixConfiguration_for_Null;
	/**
	 * Disallow unnecessary fragments
	 */
	noUselessFragments?: RuleFixConfiguration_for_Null;
	/**
	 * Disallow unnecessary labels.
	 */
	noUselessLabel?: RuleFixConfiguration_for_Null;
	/**
	 * Disallow unnecessary nested block statements.
	 */
	noUselessLoneBlockStatements?: RuleFixConfiguration_for_Null;
	/**
	 * Disallow renaming import, export, and destructured assignments to the same name.
	 */
	noUselessRename?: RuleFixConfiguration_for_Null;
	/**
	 * Disallow unnecessary concatenation of string or template literals.
	 */
	noUselessStringConcat?: RuleFixConfiguration_for_Null;
	/**
	 * Disallow useless case in switch statements.
	 */
	noUselessSwitchCase?: RuleFixConfiguration_for_Null;
	/**
	 * Disallow ternary operators when simpler alternatives exist.
	 */
	noUselessTernary?: RuleFixConfiguration_for_Null;
	/**
	 * Disallow useless this aliasing.
	 */
	noUselessThisAlias?: RuleFixConfiguration_for_Null;
	/**
	 * Disallow using any or unknown as type constraint.
	 */
	noUselessTypeConstraint?: RuleFixConfiguration_for_Null;
	/**
	 * Disallow initializing variables to undefined.
	 */
	noUselessUndefinedInitialization?: RuleFixConfiguration_for_Null;
	/**
	 * Disallow the use of void operators, which is not a familiar operator.
	 */
	noVoid?: RuleConfiguration_for_Null;
	/**
	 * Disallow with statements in non-strict contexts.
	 */
	noWith?: RuleConfiguration_for_Null;
	/**
	 * It enables the recommended rules for this group
	 */
	recommended?: boolean;
	/**
	 * Use arrow functions over function expressions.
	 */
	useArrowFunction?: RuleFixConfiguration_for_Null;
	/**
	 * Use Date.now() to get the number of milliseconds since the Unix Epoch.
	 */
	useDateNow?: RuleFixConfiguration_for_Null;
	/**
	 * Promotes the use of .flatMap() when map().flat() are used together.
	 */
	useFlatMap?: RuleFixConfiguration_for_Null;
	/**
	 * Enforce the usage of a literal access to properties over computed property access.
	 */
	useLiteralKeys?: RuleFixConfiguration_for_Null;
	/**
	 * Enforce using concise optional chain instead of chained logical expressions.
	 */
	useOptionalChain?: RuleFixConfiguration_for_Null;
	/**
	 * Enforce the use of the regular expression literals instead of the RegExp constructor if possible.
	 */
	useRegexLiterals?: RuleFixConfiguration_for_Null;
	/**
	 * Disallow number literal object member names which are not base10 or uses underscore as separator
	 */
	useSimpleNumberKeys?: RuleFixConfiguration_for_Null;
	/**
	 * Discard redundant terms from logical expressions.
	 */
	useSimplifiedLogicExpression?: RuleFixConfiguration_for_Null;
}
/**
 * A list of rules that belong to this group
 */
export interface Correctness {
	/**
	 * It enables ALL rules for this group.
	 */
	all?: boolean;
	/**
	 * Prevent passing of children as props.
	 */
	noChildrenProp?: RuleConfiguration_for_Null;
	/**
	 * Prevents from having const variables being re-assigned.
	 */
	noConstAssign?: RuleFixConfiguration_for_Null;
	/**
	 * Disallow constant expressions in conditions
	 */
	noConstantCondition?: RuleConfiguration_for_Null;
	/**
	 * Disallow the use of Math.min and Math.max to clamp a value where the result itself is constant.
	 */
	noConstantMathMinMaxClamp?: RuleFixConfiguration_for_Null;
	/**
	 * Disallow returning a value from a constructor.
	 */
	noConstructorReturn?: RuleConfiguration_for_Null;
	/**
	 * Disallow empty character classes in regular expression literals.
	 */
	noEmptyCharacterClassInRegex?: RuleConfiguration_for_Null;
	/**
	 * Disallows empty destructuring patterns.
	 */
	noEmptyPattern?: RuleConfiguration_for_Null;
	/**
	 * Disallow to use unnecessary callback on flatMap.
	 */
	noFlatMapIdentity?: RuleFixConfiguration_for_Null;
	/**
	 * Disallow calling global object properties as functions
	 */
	noGlobalObjectCalls?: RuleConfiguration_for_Null;
	/**
	 * Disallow function and var declarations that are accessible outside their block.
	 */
	noInnerDeclarations?: RuleConfiguration_for_Null;
	/**
	 * Ensure that builtins are correctly instantiated.
	 */
	noInvalidBuiltinInstantiation?: RuleFixConfiguration_for_Null;
	/**
	 * Prevents the incorrect use of super() inside classes. It also checks whether a call super() is missing from classes that extends other constructors.
	 */
	noInvalidConstructorSuper?: RuleConfiguration_for_Null;
	/**
	 * Disallow non-standard direction values for linear gradient functions.
	 */
	noInvalidDirectionInLinearGradient?: RuleConfiguration_for_Null;
	/**
	 * Disallows invalid named grid areas in CSS Grid Layouts.
	 */
	noInvalidGridAreas?: RuleConfiguration_for_Null;
	/**
	 * Disallow new operators with global non-constructor functions.
	 */
	noInvalidNewBuiltin?: RuleFixConfiguration_for_Null;
	/**
	 * Disallow the use of @import at-rules in invalid positions.
	 */
	noInvalidPositionAtImportRule?: RuleConfiguration_for_Null;
	/**
	 * Disallow the use of variables and function parameters before their declaration
	 */
	noInvalidUseBeforeDeclaration?: RuleConfiguration_for_Null;
	/**
	 * Disallow new operators with the Symbol object.
	 */
	noNewSymbol?: RuleFixConfiguration_for_Null;
	/**
	 * Forbid the use of Node.js builtin modules.
	 */
	noNodejsModules?: RuleConfiguration_for_Null;
	/**
	 * Disallow \8 and \9 escape sequences in string literals.
	 */
	noNonoctalDecimalEscape?: RuleFixConfiguration_for_Null;
	/**
	 * Disallow literal numbers that lose precision
	 */
	noPrecisionLoss?: RuleConfiguration_for_Null;
	/**
	 * Prevent the usage of the return value of React.render.
	 */
	noRenderReturnValue?: RuleConfiguration_for_Null;
	/**
	 * Disallow assignments where both sides are exactly the same.
	 */
	noSelfAssign?: RuleConfiguration_for_Null;
	/**
	 * Disallow returning a value from a setter
	 */
	noSetterReturn?: RuleConfiguration_for_Null;
	/**
	 * Disallow comparison of expressions modifying the string case with non-compliant value.
	 */
	noStringCaseMismatch?: RuleFixConfiguration_for_Null;
	/**
	 * Disallow lexical declarations in switch clauses.
	 */
	noSwitchDeclarations?: RuleFixConfiguration_for_Null;
	/**
	 * Disallow the use of dependencies that aren't specified in the package.json.
	 */
	noUndeclaredDependencies?: RuleConfiguration_for_Null;
	/**
	 * Prevents the usage of variables that haven't been declared inside the document.
	 */
	noUndeclaredVariables?: RuleConfiguration_for_Null;
	/**
	 * Disallow unknown CSS value functions.
	 */
	noUnknownFunction?: RuleConfiguration_for_Null;
	/**
	 * Disallow unknown media feature names.
	 */
	noUnknownMediaFeatureName?: RuleConfiguration_for_Null;
	/**
	 * Disallow unknown properties.
	 */
	noUnknownProperty?: RuleConfiguration_for_Null;
	/**
	 * Disallow unknown CSS units.
	 */
	noUnknownUnit?: RuleConfiguration_for_Null;
	/**
	 * Disallow unmatchable An+B selectors.
	 */
	noUnmatchableAnbSelector?: RuleConfiguration_for_Null;
	/**
	 * Avoid using unnecessary continue.
	 */
	noUnnecessaryContinue?: RuleFixConfiguration_for_Null;
	/**
	 * Disallow unreachable code
	 */
	noUnreachable?: RuleConfiguration_for_Null;
	/**
	 * Ensures the super() constructor is called exactly once on every code  path in a class constructor before this is accessed if the class has a superclass
	 */
	noUnreachableSuper?: RuleConfiguration_for_Null;
	/**
	 * Disallow control flow statements in finally blocks.
	 */
	noUnsafeFinally?: RuleConfiguration_for_Null;
	/**
	 * Disallow the use of optional chaining in contexts where the undefined value is not allowed.
	 */
	noUnsafeOptionalChaining?: RuleConfiguration_for_Null;
	/**
	 * Disallow unused function parameters.
	 */
	noUnusedFunctionParameters?: RuleFixConfiguration_for_Null;
	/**
	 * Disallow unused imports.
	 */
	noUnusedImports?: RuleFixConfiguration_for_Null;
	/**
	 * Disallow unused labels.
	 */
	noUnusedLabels?: RuleFixConfiguration_for_Null;
	/**
	 * Disallow unused private class members
	 */
	noUnusedPrivateClassMembers?: RuleFixConfiguration_for_Null;
	/**
	 * Disallow unused variables.
	 */
	noUnusedVariables?: RuleFixConfiguration_for_Null;
	/**
	 * This rules prevents void elements (AKA self-closing elements) from having children.
	 */
	noVoidElementsWithChildren?: RuleFixConfiguration_for_Null;
	/**
	 * Disallow returning a value from a function with the return type 'void'
	 */
	noVoidTypeReturn?: RuleConfiguration_for_Null;
	/**
	 * It enables the recommended rules for this group
	 */
	recommended?: boolean;
	/**
	 * Disallow Array constructors.
	 */
	useArrayLiterals?: RuleFixConfiguration_for_Null;
	/**
	 * Enforce all dependencies are correctly specified in a React hook.
	 */
	useExhaustiveDependencies?: RuleConfiguration_for_HooksOptions;
	/**
	 * Enforce that all React hooks are being called from the Top Level component functions.
	 */
	useHookAtTopLevel?: RuleConfiguration_for_DeprecatedHooksOptions;
	/**
	 * Enforce file extensions for relative imports.
	 */
	useImportExtensions?: RuleFixConfiguration_for_UseImportExtensionsOptions;
	/**
	 * Require calls to isNaN() when checking for NaN.
	 */
	useIsNan?: RuleFixConfiguration_for_Null;
	/**
	 * Disallow missing key props in iterators/collection literals.
	 */
	useJsxKeyInIterable?: RuleConfiguration_for_Null;
	/**
	 * Enforce "for" loop update clause moving the counter in the right direction.
	 */
	useValidForDirection?: RuleConfiguration_for_Null;
	/**
	 * Require generator functions to contain yield.
	 */
	useYield?: RuleConfiguration_for_Null;
}
/**
 * A list of rules that belong to this group
 */
export interface Nursery {
	/**
	 * It enables ALL rules for this group.
	 */
	all?: boolean;
	/**
	 * Disallow use of CommonJs module system in favor of ESM style imports.
	 */
	noCommonJs?: RuleConfiguration_for_Null;
	/**
	 * Disallow duplicate custom properties within declaration blocks.
	 */
	noDuplicateCustomProperties?: RuleConfiguration_for_Null;
	/**
	 * Disallow duplicate conditions in if-else-if chains
	 */
	noDuplicateElseIf?: RuleConfiguration_for_Null;
	/**
	 * No duplicated fields in GraphQL operations.
	 */
	noDuplicatedFields?: RuleConfiguration_for_Null;
	/**
	 * Disallow accessing namespace imports dynamically.
	 */
	noDynamicNamespaceImportAccess?: RuleConfiguration_for_Null;
	/**
	 * Disallow TypeScript enum.
	 */
	noEnum?: RuleConfiguration_for_Null;
	/**
	 * Disallow exporting an imported variable.
	 */
	noExportedImports?: RuleConfiguration_for_Null;
	/**
	 * Disallows the use of irregular whitespace characters.
	 */
	noIrregularWhitespace?: RuleConfiguration_for_Null;
	/**
	 * Disallow missing var function for css variables.
	 */
	noMissingVarFunction?: RuleConfiguration_for_Null;
	/**
	 * Disallow the use of process.env.
	 */
	noProcessEnv?: RuleConfiguration_for_Null;
	/**
	 * Disallow specified modules when loaded by import or require.
	 */
	noRestrictedImports?: RuleConfiguration_for_RestrictedImportsOptions;
	/**
	 * Disallow user defined types.
	 */
	noRestrictedTypes?: RuleFixConfiguration_for_NoRestrictedTypesOptions;
	/**
	 * Disallow usage of sensitive data such as API keys and tokens.
	 */
	noSecrets?: RuleConfiguration_for_Null;
	/**
	 * Enforce that static, visible elements (such as \<div>) that have click handlers use the valid role attribute.
	 */
	noStaticElementInteractions?: RuleConfiguration_for_Null;
	/**
	 * Enforce the use of String.slice() over String.substr() and String.substring().
	 */
	noSubstr?: RuleFixConfiguration_for_Null;
	/**
	 * Disallow unknown pseudo-class selectors.
	 */
	noUnknownPseudoClass?: RuleConfiguration_for_Null;
	/**
	 * Disallow unknown pseudo-element selectors.
	 */
	noUnknownPseudoElement?: RuleConfiguration_for_Null;
	/**
	 * Disallow unnecessary escape sequence in regular expression literals.
	 */
	noUselessEscapeInRegex?: RuleFixConfiguration_for_Null;
	/**
	 * Disallow use of @value rule in css modules.
	 */
	noValueAtRule?: RuleConfiguration_for_Null;
	/**
	 * It enables the recommended rules for this group
	 */
	recommended?: boolean;
	/**
	 * Disallow the use of overload signatures that are not next to each other.
	 */
	useAdjacentOverloadSignatures?: RuleConfiguration_for_Null;
	/**
	 * Enforce that ARIA properties are valid for the roles that are supported by the element.
	 */
	useAriaPropsSupportedByRole?: RuleConfiguration_for_Null;
	/**
<<<<<<< HEAD
	 * Enforce declaring components only within modules that export React Components exclusively.
	 */
	useComponentExportOnlyModules?: RuleConfiguration_for_UseComponentExportOnlyModulesOptions;
	/**
	 * Enforce the use of new for all builtins, except String, Number, Boolean, Symbol and BigInt.
	 */
	useConsistentBuiltinInstantiation?: RuleFixConfiguration_for_Null;
	/**
=======
>>>>>>> 02f6595f
	 * This rule enforces consistent use of curly braces inside JSX attributes and JSX children.
	 */
	useConsistentCurlyBraces?: RuleFixConfiguration_for_Null;
	/**
	 * Require consistent accessibility modifiers on class properties and methods.
	 */
	useConsistentMemberAccessibility?: RuleConfiguration_for_ConsistentMemberAccessibilityOptions;
	/**
	 * Require specifying the reason argument when using @deprecated directive
	 */
	useDeprecatedReason?: RuleConfiguration_for_Null;
	/**
	 * Disallows package private imports.
	 */
	useImportRestrictions?: RuleConfiguration_for_Null;
	/**
	 * Enforce the sorting of CSS utility classes.
	 */
	useSortedClasses?: RuleFixConfiguration_for_UtilityClassSortingOptions;
	/**
	 * Enforce the use of the directive "use strict" in script files.
	 */
	useStrictMode?: RuleFixConfiguration_for_Null;
	/**
	 * Enforce the use of String.trimStart() and String.trimEnd() over String.trimLeft() and String.trimRight().
	 */
	useTrimStartEnd?: RuleFixConfiguration_for_Null;
	/**
	 * Use valid values for the autocomplete attribute on input elements.
	 */
	useValidAutocomplete?: RuleConfiguration_for_UseValidAutocompleteOptions;
}
/**
 * A list of rules that belong to this group
 */
export interface Performance {
	/**
	 * It enables ALL rules for this group.
	 */
	all?: boolean;
	/**
	 * Disallow the use of spread (...) syntax on accumulators.
	 */
	noAccumulatingSpread?: RuleConfiguration_for_Null;
	/**
	 * Disallow the use of barrel file.
	 */
	noBarrelFile?: RuleConfiguration_for_Null;
	/**
	 * Disallow the use of the delete operator.
	 */
	noDelete?: RuleFixConfiguration_for_Null;
	/**
	 * Avoid re-export all.
	 */
	noReExportAll?: RuleConfiguration_for_Null;
	/**
	 * It enables the recommended rules for this group
	 */
	recommended?: boolean;
	/**
	 * Require regex literals to be declared at the top level.
	 */
	useTopLevelRegex?: RuleConfiguration_for_Null;
}
/**
 * A list of rules that belong to this group
 */
export interface Security {
	/**
	 * It enables ALL rules for this group.
	 */
	all?: boolean;
	/**
	 * Prevent the usage of dangerous JSX props
	 */
	noDangerouslySetInnerHtml?: RuleConfiguration_for_Null;
	/**
	 * Report when a DOM element or a component uses both children and dangerouslySetInnerHTML prop.
	 */
	noDangerouslySetInnerHtmlWithChildren?: RuleConfiguration_for_Null;
	/**
	 * Disallow the use of global eval().
	 */
	noGlobalEval?: RuleConfiguration_for_Null;
	/**
	 * It enables the recommended rules for this group
	 */
	recommended?: boolean;
}
/**
 * A list of rules that belong to this group
 */
export interface Style {
	/**
	 * It enables ALL rules for this group.
	 */
	all?: boolean;
	/**
	 * Disallow the use of arguments.
	 */
	noArguments?: RuleConfiguration_for_Null;
	/**
	 * Disallow comma operator.
	 */
	noCommaOperator?: RuleConfiguration_for_Null;
	/**
	 * Disallow default exports.
	 */
	noDefaultExport?: RuleConfiguration_for_Null;
	/**
	 * Disallow using a callback in asynchronous tests and hooks.
	 */
	noDoneCallback?: RuleConfiguration_for_Null;
	/**
	 * Disallow implicit true values on JSX boolean attributes
	 */
	noImplicitBoolean?: RuleFixConfiguration_for_Null;
	/**
	 * Disallow type annotations for variables, parameters, and class properties initialized with a literal expression.
	 */
	noInferrableTypes?: RuleFixConfiguration_for_Null;
	/**
	 * Disallow the use of TypeScript's namespaces.
	 */
	noNamespace?: RuleConfiguration_for_Null;
	/**
	 * Disallow the use of namespace imports.
	 */
	noNamespaceImport?: RuleConfiguration_for_Null;
	/**
	 * Disallow negation in the condition of an if statement if it has an else clause.
	 */
	noNegationElse?: RuleFixConfiguration_for_Null;
	/**
	 * Disallow non-null assertions using the ! postfix operator.
	 */
	noNonNullAssertion?: RuleFixConfiguration_for_Null;
	/**
	 * Disallow reassigning function parameters.
	 */
	noParameterAssign?: RuleConfiguration_for_Null;
	/**
	 * Disallow the use of parameter properties in class constructors.
	 */
	noParameterProperties?: RuleConfiguration_for_Null;
	/**
	 * This rule allows you to specify global variable names that you don’t want to use in your application.
	 */
	noRestrictedGlobals?: RuleConfiguration_for_RestrictedGlobalsOptions;
	/**
	 * Disallow the use of constants which its value is the upper-case version of its name.
	 */
	noShoutyConstants?: RuleFixConfiguration_for_Null;
	/**
	 * Disallow template literals if interpolation and special-character handling are not needed
	 */
	noUnusedTemplateLiteral?: RuleFixConfiguration_for_Null;
	/**
	 * Disallow else block when the if block breaks early.
	 */
	noUselessElse?: RuleFixConfiguration_for_Null;
	/**
	 * Disallow the use of var
	 */
	noVar?: RuleFixConfiguration_for_Null;
	/**
	 * Disallow the use of yoda expressions.
	 */
	noYodaExpression?: RuleFixConfiguration_for_Null;
	/**
	 * It enables the recommended rules for this group
	 */
	recommended?: boolean;
	/**
	 * Enforce the use of as const over literal type and type annotation.
	 */
	useAsConstAssertion?: RuleFixConfiguration_for_Null;
	/**
	 * Requires following curly brace conventions.
	 */
	useBlockStatements?: RuleFixConfiguration_for_Null;
	/**
	 * Enforce using else if instead of nested if in else clauses.
	 */
	useCollapsedElseIf?: RuleFixConfiguration_for_Null;
	/**
	 * Require consistently using either T\[] or Array\<T>
	 */
	useConsistentArrayType?: RuleFixConfiguration_for_ConsistentArrayTypeOptions;
	/**
	 * Enforce the use of new for all builtins, except String, Number and Boolean.
	 */
	useConsistentBuiltinInstantiation?: RuleFixConfiguration_for_Null;
	/**
	 * Require const declarations for variables that are only assigned once.
	 */
	useConst?: RuleFixConfiguration_for_Null;
	/**
	 * Enforce default function parameters and optional function parameters to be last.
	 */
	useDefaultParameterLast?: RuleFixConfiguration_for_Null;
	/**
	 * Require the default clause in switch statements.
	 */
	useDefaultSwitchClause?: RuleConfiguration_for_Null;
	/**
	 * Require that each enum member value be explicitly initialized.
	 */
	useEnumInitializers?: RuleFixConfiguration_for_Null;
	/**
	 * Enforce explicitly comparing the length, size, byteLength or byteOffset property of a value.
	 */
	useExplicitLengthCheck?: RuleFixConfiguration_for_Null;
	/**
	 * Disallow the use of Math.pow in favor of the ** operator.
	 */
	useExponentiationOperator?: RuleFixConfiguration_for_Null;
	/**
	 * Promotes the use of export type for types.
	 */
	useExportType?: RuleFixConfiguration_for_Null;
	/**
	 * Enforce naming conventions for JavaScript and TypeScript filenames.
	 */
	useFilenamingConvention?: RuleConfiguration_for_FilenamingConventionOptions;
	/**
	 * This rule recommends a for-of loop when in a for loop, the index used to extract an item from the iterated array.
	 */
	useForOf?: RuleConfiguration_for_Null;
	/**
	 * This rule enforces the use of \<>...\</> over \<Fragment>...\</Fragment>.
	 */
	useFragmentSyntax?: RuleFixConfiguration_for_Null;
	/**
	 * Promotes the use of import type for types.
	 */
	useImportType?: RuleFixConfiguration_for_Null;
	/**
	 * Require all enum members to be literal values.
	 */
	useLiteralEnumMembers?: RuleConfiguration_for_Null;
	/**
	 * Enforce naming conventions for everything across a codebase.
	 */
	useNamingConvention?: RuleFixConfiguration_for_NamingConventionOptions;
	/**
	 * Promotes the usage of node:assert/strict over node:assert.
	 */
	useNodeAssertStrict?: RuleFixConfiguration_for_Null;
	/**
	 * Enforces using the node: protocol for Node.js builtin modules.
	 */
	useNodejsImportProtocol?: RuleFixConfiguration_for_Null;
	/**
	 * Use the Number properties instead of global ones.
	 */
	useNumberNamespace?: RuleFixConfiguration_for_Null;
	/**
	 * Disallow parseInt() and Number.parseInt() in favor of binary, octal, and hexadecimal literals
	 */
	useNumericLiterals?: RuleFixConfiguration_for_Null;
	/**
	 * Prevent extra closing tags for components without children
	 */
	useSelfClosingElements?: RuleFixConfiguration_for_Null;
	/**
	 * When expressing array types, this rule promotes the usage of T\[] shorthand instead of Array\<T>.
	 */
	useShorthandArrayType?: RuleFixConfiguration_for_Null;
	/**
	 * Require assignment operator shorthand where possible.
	 */
	useShorthandAssign?: RuleFixConfiguration_for_Null;
	/**
	 * Enforce using function types instead of object type with call signatures.
	 */
	useShorthandFunctionType?: RuleFixConfiguration_for_Null;
	/**
	 * Enforces switch clauses have a single statement, emits a quick fix wrapping the statements in a block.
	 */
	useSingleCaseStatement?: RuleFixConfiguration_for_Null;
	/**
	 * Disallow multiple variable declarations in the same variable statement
	 */
	useSingleVarDeclarator?: RuleFixConfiguration_for_Null;
	/**
	 * Prefer template literals over string concatenation.
	 */
	useTemplate?: RuleFixConfiguration_for_Null;
	/**
	 * Require new when throwing an error.
	 */
	useThrowNewError?: RuleFixConfiguration_for_Null;
	/**
	 * Disallow throwing non-Error values.
	 */
	useThrowOnlyError?: RuleConfiguration_for_Null;
	/**
	 * Enforce the use of while loops instead of for loops when the initializer and update expressions are not needed.
	 */
	useWhile?: RuleFixConfiguration_for_Null;
}
/**
 * A list of rules that belong to this group
 */
export interface Suspicious {
	/**
	 * It enables ALL rules for this group.
	 */
	all?: boolean;
	/**
	 * Use standard constants instead of approximated literals.
	 */
	noApproximativeNumericConstant?: RuleFixConfiguration_for_Null;
	/**
	 * Discourage the usage of Array index in keys.
	 */
	noArrayIndexKey?: RuleConfiguration_for_Null;
	/**
	 * Disallow assignments in expressions.
	 */
	noAssignInExpressions?: RuleConfiguration_for_Null;
	/**
	 * Disallows using an async function as a Promise executor.
	 */
	noAsyncPromiseExecutor?: RuleConfiguration_for_Null;
	/**
	 * Disallow reassigning exceptions in catch clauses.
	 */
	noCatchAssign?: RuleConfiguration_for_Null;
	/**
	 * Disallow reassigning class members.
	 */
	noClassAssign?: RuleConfiguration_for_Null;
	/**
	 * Prevent comments from being inserted as text nodes
	 */
	noCommentText?: RuleFixConfiguration_for_Null;
	/**
	 * Disallow comparing against -0
	 */
	noCompareNegZero?: RuleFixConfiguration_for_Null;
	/**
	 * Disallow labeled statements that are not loops.
	 */
	noConfusingLabels?: RuleConfiguration_for_Null;
	/**
	 * Disallow void type outside of generic or return types.
	 */
	noConfusingVoidType?: RuleFixConfiguration_for_Null;
	/**
	 * Disallow the use of console.
	 */
	noConsole?: RuleFixConfiguration_for_NoConsoleOptions;
	/**
	 * Disallow the use of console.log
	 */
	noConsoleLog?: RuleFixConfiguration_for_Null;
	/**
	 * Disallow TypeScript const enum
	 */
	noConstEnum?: RuleFixConfiguration_for_Null;
	/**
	 * Prevents from having control characters and some escape sequences that match control characters in regular expressions.
	 */
	noControlCharactersInRegex?: RuleConfiguration_for_Null;
	/**
	 * Disallow the use of debugger
	 */
	noDebugger?: RuleFixConfiguration_for_Null;
	/**
	 * Require the use of === and !==.
	 */
	noDoubleEquals?: RuleFixConfiguration_for_NoDoubleEqualsOptions;
	/**
	 * Disallow duplicate @import rules.
	 */
	noDuplicateAtImportRules?: RuleConfiguration_for_Null;
	/**
	 * Disallow duplicate case labels.
	 */
	noDuplicateCase?: RuleConfiguration_for_Null;
	/**
	 * Disallow duplicate class members.
	 */
	noDuplicateClassMembers?: RuleConfiguration_for_Null;
	/**
	 * Disallow duplicate names within font families.
	 */
	noDuplicateFontNames?: RuleConfiguration_for_Null;
	/**
	 * Prevents JSX properties to be assigned multiple times.
	 */
	noDuplicateJsxProps?: RuleConfiguration_for_Null;
	/**
	 * Disallow two keys with the same name inside objects.
	 */
	noDuplicateObjectKeys?: RuleConfiguration_for_Null;
	/**
	 * Disallow duplicate function parameter name.
	 */
	noDuplicateParameters?: RuleConfiguration_for_Null;
	/**
	 * Disallow duplicate selectors within keyframe blocks.
	 */
	noDuplicateSelectorsKeyframeBlock?: RuleConfiguration_for_Null;
	/**
	 * A describe block should not contain duplicate hooks.
	 */
	noDuplicateTestHooks?: RuleConfiguration_for_Null;
	/**
	 * Disallow CSS empty blocks.
	 */
	noEmptyBlock?: RuleConfiguration_for_Null;
	/**
	 * Disallow empty block statements and static blocks.
	 */
	noEmptyBlockStatements?: RuleConfiguration_for_Null;
	/**
	 * Disallow the declaration of empty interfaces.
	 */
	noEmptyInterface?: RuleFixConfiguration_for_Null;
	/**
	 * Disallow variables from evolving into any type through reassignments.
	 */
	noEvolvingTypes?: RuleConfiguration_for_Null;
	/**
	 * Disallow the any type usage.
	 */
	noExplicitAny?: RuleConfiguration_for_Null;
	/**
	 * Disallow using export or module.exports in files containing tests
	 */
	noExportsInTest?: RuleConfiguration_for_Null;
	/**
	 * Prevents the wrong usage of the non-null assertion operator (!) in TypeScript files.
	 */
	noExtraNonNullAssertion?: RuleFixConfiguration_for_Null;
	/**
	 * Disallow fallthrough of switch clauses.
	 */
	noFallthroughSwitchClause?: RuleConfiguration_for_Null;
	/**
	 * Disallow focused tests.
	 */
	noFocusedTests?: RuleFixConfiguration_for_Null;
	/**
	 * Disallow reassigning function declarations.
	 */
	noFunctionAssign?: RuleConfiguration_for_Null;
	/**
	 * Disallow assignments to native objects and read-only global variables.
	 */
	noGlobalAssign?: RuleConfiguration_for_Null;
	/**
	 * Use Number.isFinite instead of global isFinite.
	 */
	noGlobalIsFinite?: RuleFixConfiguration_for_Null;
	/**
	 * Use Number.isNaN instead of global isNaN.
	 */
	noGlobalIsNan?: RuleFixConfiguration_for_Null;
	/**
	 * Disallow use of implicit any type on variable declarations.
	 */
	noImplicitAnyLet?: RuleConfiguration_for_Null;
	/**
	 * Disallow assigning to imported bindings
	 */
	noImportAssign?: RuleConfiguration_for_Null;
	/**
	 * Disallow invalid !important within keyframe declarations
	 */
	noImportantInKeyframe?: RuleConfiguration_for_Null;
	/**
	 * Disallow labels that share a name with a variable
	 */
	noLabelVar?: RuleConfiguration_for_Null;
	/**
	 * Disallow characters made with multiple code points in character class syntax.
	 */
	noMisleadingCharacterClass?: RuleFixConfiguration_for_Null;
	/**
	 * Enforce proper usage of new and constructor.
	 */
	noMisleadingInstantiator?: RuleConfiguration_for_Null;
	/**
	 * Checks that the assertion function, for example expect, is placed inside an it() function call.
	 */
	noMisplacedAssertion?: RuleConfiguration_for_Null;
	/**
	 * Disallow shorthand assign when variable appears on both sides.
	 */
	noMisrefactoredShorthandAssign?: RuleFixConfiguration_for_Null;
	/**
	 * Disallow direct use of Object.prototype builtins.
	 */
	noPrototypeBuiltins?: RuleConfiguration_for_Null;
	/**
	 * Prevents React-specific JSX properties from being used.
	 */
	noReactSpecificProps?: RuleFixConfiguration_for_Null;
	/**
	 * Disallow variable, function, class, and type redeclarations in the same scope.
	 */
	noRedeclare?: RuleConfiguration_for_Null;
	/**
	 * Prevents from having redundant "use strict".
	 */
	noRedundantUseStrict?: RuleFixConfiguration_for_Null;
	/**
	 * Disallow comparisons where both sides are exactly the same.
	 */
	noSelfCompare?: RuleConfiguration_for_Null;
	/**
	 * Disallow identifiers from shadowing restricted names.
	 */
	noShadowRestrictedNames?: RuleConfiguration_for_Null;
	/**
	 * Disallow shorthand properties that override related longhand properties.
	 */
	noShorthandPropertyOverrides?: RuleConfiguration_for_Null;
	/**
	 * Disallow disabled tests.
	 */
	noSkippedTests?: RuleFixConfiguration_for_Null;
	/**
	 * Disallow sparse arrays
	 */
	noSparseArray?: RuleFixConfiguration_for_Null;
	/**
	 * It detects possible "wrong" semicolons inside JSX elements.
	 */
	noSuspiciousSemicolonInJsx?: RuleConfiguration_for_Null;
	/**
	 * Disallow then property.
	 */
	noThenProperty?: RuleConfiguration_for_Null;
	/**
	 * Disallow unsafe declaration merging between interfaces and classes.
	 */
	noUnsafeDeclarationMerging?: RuleConfiguration_for_Null;
	/**
	 * Disallow using unsafe negation.
	 */
	noUnsafeNegation?: RuleFixConfiguration_for_Null;
	/**
	 * It enables the recommended rules for this group
	 */
	recommended?: boolean;
	/**
	 * Ensure async functions utilize await.
	 */
	useAwait?: RuleConfiguration_for_Null;
	/**
	 * Enforce default clauses in switch statements to be last
	 */
	useDefaultSwitchClauseLast?: RuleConfiguration_for_Null;
	/**
	 * Enforce passing a message value when creating a built-in error.
	 */
	useErrorMessage?: RuleConfiguration_for_Null;
	/**
	 * Enforce get methods to always return a value.
	 */
	useGetterReturn?: RuleConfiguration_for_Null;
	/**
	 * Use Array.isArray() instead of instanceof Array.
	 */
	useIsArray?: RuleFixConfiguration_for_Null;
	/**
	 * Require using the namespace keyword over the module keyword to declare TypeScript namespaces.
	 */
	useNamespaceKeyword?: RuleFixConfiguration_for_Null;
	/**
	 * Enforce using the digits argument with Number#toFixed().
	 */
	useNumberToFixedDigitsArgument?: RuleFixConfiguration_for_Null;
	/**
	 * This rule verifies the result of typeof $expr unary expressions is being compared to valid values, either string literals containing valid type names or other typeof expressions
	 */
	useValidTypeof?: RuleFixConfiguration_for_Null;
}
export interface OverrideFormatterConfiguration {
	/**
	 * The attribute position style.
	 */
	attributePosition?: AttributePosition;
	/**
	 * Whether to insert spaces around brackets in object literals. Defaults to true.
	 */
	bracketSpacing?: BracketSpacing;
	enabled?: boolean;
	/**
	 * Stores whether formatting should be allowed to proceed if a given file has syntax errors
	 */
	formatWithErrors?: boolean;
	/**
	 * The size of the indentation, 2 by default (deprecated, use `indent-width`)
	 */
	indentSize?: IndentWidth;
	/**
	 * The indent style.
	 */
	indentStyle?: IndentStyle;
	/**
	 * The size of the indentation, 2 by default
	 */
	indentWidth?: IndentWidth;
	/**
	 * The type of line ending.
	 */
	lineEnding?: LineEnding;
	/**
	 * What's the max width of a line. Defaults to 80.
	 */
	lineWidth?: LineWidth;
}
export interface OverrideLinterConfiguration {
	/**
	 * if `false`, it disables the feature and the linter won't be executed. `true` by default
	 */
	enabled?: boolean;
	/**
	 * List of rules
	 */
	rules?: Rules;
}
export interface OverrideOrganizeImportsConfiguration {
	/**
	 * if `false`, it disables the feature and the linter won't be executed. `true` by default
	 */
	enabled?: boolean;
}
export type RuleAssistConfiguration = "on" | "off";
export type RuleFixConfiguration_for_Null =
	| RulePlainConfiguration
	| RuleWithFixOptions_for_Null;
export type RuleFixConfiguration_for_AllowDomainOptions =
	| RulePlainConfiguration
	| RuleWithFixOptions_for_AllowDomainOptions;
export type RuleConfiguration_for_NoLabelWithoutControlOptions =
	| RulePlainConfiguration
	| RuleWithOptions_for_NoLabelWithoutControlOptions;
export type RuleConfiguration_for_Null =
	| RulePlainConfiguration
	| RuleWithOptions_for_Null;
export type RuleFixConfiguration_for_ValidAriaRoleOptions =
	| RulePlainConfiguration
	| RuleWithFixOptions_for_ValidAriaRoleOptions;
export type RuleConfiguration_for_ComplexityOptions =
	| RulePlainConfiguration
	| RuleWithOptions_for_ComplexityOptions;
export type RuleConfiguration_for_HooksOptions =
	| RulePlainConfiguration
	| RuleWithOptions_for_HooksOptions;
export type RuleConfiguration_for_DeprecatedHooksOptions =
	| RulePlainConfiguration
	| RuleWithOptions_for_DeprecatedHooksOptions;
export type RuleFixConfiguration_for_UseImportExtensionsOptions =
	| RulePlainConfiguration
	| RuleWithFixOptions_for_UseImportExtensionsOptions;
export type RuleConfiguration_for_RestrictedImportsOptions =
	| RulePlainConfiguration
	| RuleWithOptions_for_RestrictedImportsOptions;
<<<<<<< HEAD
export type RuleConfiguration_for_UseComponentExportOnlyModulesOptions =
	| RulePlainConfiguration
	| RuleWithOptions_for_UseComponentExportOnlyModulesOptions;
export type RuleFixConfiguration_for_UseImportExtensionsOptions =
=======
export type RuleFixConfiguration_for_NoRestrictedTypesOptions =
>>>>>>> 02f6595f
	| RulePlainConfiguration
	| RuleWithFixOptions_for_NoRestrictedTypesOptions;
export type RuleConfiguration_for_ConsistentMemberAccessibilityOptions =
	| RulePlainConfiguration
	| RuleWithOptions_for_ConsistentMemberAccessibilityOptions;
export type RuleFixConfiguration_for_UtilityClassSortingOptions =
	| RulePlainConfiguration
	| RuleWithFixOptions_for_UtilityClassSortingOptions;
export type RuleConfiguration_for_UseValidAutocompleteOptions =
	| RulePlainConfiguration
	| RuleWithOptions_for_UseValidAutocompleteOptions;
export type RuleConfiguration_for_RestrictedGlobalsOptions =
	| RulePlainConfiguration
	| RuleWithOptions_for_RestrictedGlobalsOptions;
export type RuleFixConfiguration_for_ConsistentArrayTypeOptions =
	| RulePlainConfiguration
	| RuleWithFixOptions_for_ConsistentArrayTypeOptions;
export type RuleConfiguration_for_FilenamingConventionOptions =
	| RulePlainConfiguration
	| RuleWithOptions_for_FilenamingConventionOptions;
export type RuleFixConfiguration_for_NamingConventionOptions =
	| RulePlainConfiguration
	| RuleWithFixOptions_for_NamingConventionOptions;
export type RuleFixConfiguration_for_NoConsoleOptions =
	| RulePlainConfiguration
	| RuleWithFixOptions_for_NoConsoleOptions;
export type RuleFixConfiguration_for_NoDoubleEqualsOptions =
	| RulePlainConfiguration
	| RuleWithFixOptions_for_NoDoubleEqualsOptions;
export type RulePlainConfiguration = "warn" | "error" | "info" | "off";
export interface RuleWithFixOptions_for_Null {
	/**
	 * The kind of the code actions emitted by the rule
	 */
	fix?: FixKind;
	/**
	 * The severity of the emitted diagnostics by the rule
	 */
	level: RulePlainConfiguration;
	/**
	 * Rule's options
	 */
	options: null;
}
export interface RuleWithFixOptions_for_AllowDomainOptions {
	/**
	 * The kind of the code actions emitted by the rule
	 */
	fix?: FixKind;
	/**
	 * The severity of the emitted diagnostics by the rule
	 */
	level: RulePlainConfiguration;
	/**
	 * Rule's options
	 */
	options: AllowDomainOptions;
}
export interface RuleWithOptions_for_NoLabelWithoutControlOptions {
	/**
	 * The severity of the emitted diagnostics by the rule
	 */
	level: RulePlainConfiguration;
	/**
	 * Rule's options
	 */
	options: NoLabelWithoutControlOptions;
}
export interface RuleWithOptions_for_Null {
	/**
	 * The severity of the emitted diagnostics by the rule
	 */
	level: RulePlainConfiguration;
	/**
	 * Rule's options
	 */
	options: null;
}
export interface RuleWithFixOptions_for_ValidAriaRoleOptions {
	/**
	 * The kind of the code actions emitted by the rule
	 */
	fix?: FixKind;
	/**
	 * The severity of the emitted diagnostics by the rule
	 */
	level: RulePlainConfiguration;
	/**
	 * Rule's options
	 */
	options: ValidAriaRoleOptions;
}
export interface RuleWithOptions_for_ComplexityOptions {
	/**
	 * The severity of the emitted diagnostics by the rule
	 */
	level: RulePlainConfiguration;
	/**
	 * Rule's options
	 */
	options: ComplexityOptions;
}
export interface RuleWithOptions_for_HooksOptions {
	/**
	 * The severity of the emitted diagnostics by the rule
	 */
	level: RulePlainConfiguration;
	/**
	 * Rule's options
	 */
	options: HooksOptions;
}
export interface RuleWithOptions_for_DeprecatedHooksOptions {
	/**
	 * The severity of the emitted diagnostics by the rule
	 */
	level: RulePlainConfiguration;
	/**
	 * Rule's options
	 */
	options: DeprecatedHooksOptions;
}
export interface RuleWithFixOptions_for_UseImportExtensionsOptions {
	/**
	 * The kind of the code actions emitted by the rule
	 */
	fix?: FixKind;
	/**
	 * The severity of the emitted diagnostics by the rule
	 */
	level: RulePlainConfiguration;
	/**
	 * Rule's options
	 */
	options: UseImportExtensionsOptions;
}
export interface RuleWithOptions_for_RestrictedImportsOptions {
	/**
	 * The severity of the emitted diagnostics by the rule
	 */
	level: RulePlainConfiguration;
	/**
	 * Rule's options
	 */
	options: RestrictedImportsOptions;
}
<<<<<<< HEAD
export interface RuleWithOptions_for_UseComponentExportOnlyModulesOptions {
	/**
	 * The severity of the emitted diagnostics by the rule
	 */
	level: RulePlainConfiguration;
	/**
	 * Rule's options
	 */
	options: UseComponentExportOnlyModulesOptions;
}
export interface RuleWithFixOptions_for_UseImportExtensionsOptions {
=======
export interface RuleWithFixOptions_for_NoRestrictedTypesOptions {
>>>>>>> 02f6595f
	/**
	 * The kind of the code actions emitted by the rule
	 */
	fix?: FixKind;
	/**
	 * The severity of the emitted diagnostics by the rule
	 */
	level: RulePlainConfiguration;
	/**
	 * Rule's options
	 */
	options: NoRestrictedTypesOptions;
}
export interface RuleWithOptions_for_ConsistentMemberAccessibilityOptions {
	/**
	 * The severity of the emitted diagnostics by the rule
	 */
	level: RulePlainConfiguration;
	/**
	 * Rule's options
	 */
	options: ConsistentMemberAccessibilityOptions;
}
export interface RuleWithFixOptions_for_UtilityClassSortingOptions {
	/**
	 * The kind of the code actions emitted by the rule
	 */
	fix?: FixKind;
	/**
	 * The severity of the emitted diagnostics by the rule
	 */
	level: RulePlainConfiguration;
	/**
	 * Rule's options
	 */
	options: UtilityClassSortingOptions;
}
export interface RuleWithOptions_for_UseValidAutocompleteOptions {
	/**
	 * The severity of the emitted diagnostics by the rule
	 */
	level: RulePlainConfiguration;
	/**
	 * Rule's options
	 */
	options: UseValidAutocompleteOptions;
}
export interface RuleWithOptions_for_RestrictedGlobalsOptions {
	/**
	 * The severity of the emitted diagnostics by the rule
	 */
	level: RulePlainConfiguration;
	/**
	 * Rule's options
	 */
	options: RestrictedGlobalsOptions;
}
export interface RuleWithFixOptions_for_ConsistentArrayTypeOptions {
	/**
	 * The kind of the code actions emitted by the rule
	 */
	fix?: FixKind;
	/**
	 * The severity of the emitted diagnostics by the rule
	 */
	level: RulePlainConfiguration;
	/**
	 * Rule's options
	 */
	options: ConsistentArrayTypeOptions;
}
export interface RuleWithOptions_for_FilenamingConventionOptions {
	/**
	 * The severity of the emitted diagnostics by the rule
	 */
	level: RulePlainConfiguration;
	/**
	 * Rule's options
	 */
	options: FilenamingConventionOptions;
}
export interface RuleWithFixOptions_for_NamingConventionOptions {
	/**
	 * The kind of the code actions emitted by the rule
	 */
	fix?: FixKind;
	/**
	 * The severity of the emitted diagnostics by the rule
	 */
	level: RulePlainConfiguration;
	/**
	 * Rule's options
	 */
	options: NamingConventionOptions;
}
export interface RuleWithFixOptions_for_NoConsoleOptions {
	/**
	 * The kind of the code actions emitted by the rule
	 */
	fix?: FixKind;
	/**
	 * The severity of the emitted diagnostics by the rule
	 */
	level: RulePlainConfiguration;
	/**
	 * Rule's options
	 */
	options: NoConsoleOptions;
}
export interface RuleWithFixOptions_for_NoDoubleEqualsOptions {
	/**
	 * The kind of the code actions emitted by the rule
	 */
	fix?: FixKind;
	/**
	 * The severity of the emitted diagnostics by the rule
	 */
	level: RulePlainConfiguration;
	/**
	 * Rule's options
	 */
	options: NoDoubleEqualsOptions;
}
/**
 * Used to identify the kind of code action emitted by a rule
 */
export type FixKind = "none" | "safe" | "unsafe";
export interface AllowDomainOptions {
	/**
	 * List of domains to allow `target="_blank"` without `rel="noreferrer"`
	 */
	allowDomains: string[];
}
export interface NoLabelWithoutControlOptions {
	/**
	 * Array of component names that should be considered the same as an `input` element.
	 */
	inputComponents: string[];
	/**
	 * Array of attributes that should be treated as the `label` accessible text content.
	 */
	labelAttributes: string[];
	/**
	 * Array of component names that should be considered the same as a `label` element.
	 */
	labelComponents: string[];
}
export interface ValidAriaRoleOptions {
	allowInvalidRoles: string[];
	ignoreNonDom: boolean;
}
/**
 * Options for the rule `noExcessiveCognitiveComplexity`.
 */
export interface ComplexityOptions {
	/**
	 * The maximum complexity score that we allow. Anything higher is considered excessive.
	 */
	maxAllowedComplexity: number;
}
/**
 * Options for the rule `useExhaustiveDependencies`
 */
export interface HooksOptions {
	/**
	 * List of hooks of which the dependencies should be validated.
	 */
	hooks: Hook[];
}
/**
 * Options for the `useHookAtTopLevel` rule have been deprecated, since we now use the React hook naming convention to determine whether a function is a hook.
 */
export interface DeprecatedHooksOptions {}
export interface UseImportExtensionsOptions {
	/**
	 * A map of custom import extension mappings, where the key is the inspected file extension, and the value is a pair of `module` extension and `component` import extension
	 */
	suggestedExtensions: {};
}
/**
 * Options for the rule `noRestrictedImports`.
 */
export interface RestrictedImportsOptions {
	/**
	 * A list of names that should trigger the rule
	 */
	paths: {};
}
<<<<<<< HEAD
export interface UseComponentExportOnlyModulesOptions {
	allowConstantExport?: boolean;
	allowExportNames: string[];
}
export interface UseImportExtensionsOptions {
	/**
	 * A map of custom import extension mappings, where the key is the inspected file extension, and the value is a pair of `module` extension and `component` import extension
	 */
	suggestedExtensions: {};
=======
export interface NoRestrictedTypesOptions {
	types: {};
}
export interface ConsistentMemberAccessibilityOptions {
	accessibility: Accessibility;
>>>>>>> 02f6595f
}
export interface UtilityClassSortingOptions {
	/**
	 * Additional attributes that will be sorted.
	 */
	attributes?: string[];
	/**
	 * Names of the functions or tagged templates that will be sorted.
	 */
	functions?: string[];
}
export interface UseValidAutocompleteOptions {
	/**
	 * `input` like custom components that should be checked.
	 */
	inputComponents: string[];
}
/**
 * Options for the rule `noRestrictedGlobals`.
 */
export interface RestrictedGlobalsOptions {
	/**
	 * A list of names that should trigger the rule
	 */
	deniedGlobals: string[];
}
export interface ConsistentArrayTypeOptions {
	syntax: ConsistentArrayType;
}
/**
 * Rule's options.
 */
export interface FilenamingConventionOptions {
	/**
	 * Allowed cases for file names.
	 */
	filenameCases: FilenameCases;
	/**
	 * If `false`, then non-ASCII characters are allowed.
	 */
	requireAscii: boolean;
	/**
	 * If `false`, then consecutive uppercase are allowed in _camel_ and _pascal_ cases. This does not affect other [Case].
	 */
	strictCase: boolean;
}
/**
 * Rule's options.
 */
export interface NamingConventionOptions {
	/**
	 * Custom conventions.
	 */
	conventions: Convention[];
	/**
	 * Allowed cases for _TypeScript_ `enum` member names.
	 */
	enumMemberCase: Format;
	/**
	 * If `false`, then non-ASCII characters are allowed.
	 */
	requireAscii: boolean;
	/**
	 * If `false`, then consecutive uppercase are allowed in _camel_ and _pascal_ cases. This does not affect other [Case].
	 */
	strictCase: boolean;
}
export interface NoConsoleOptions {
	/**
	 * Allowed calls on the console object.
	 */
	allow: string[];
}
/**
 * Rule's options
 */
export interface NoDoubleEqualsOptions {
	/**
	* If `true`, an exception is made when comparing with `null`, as it's often relied on to check both for `null` or `undefined`.

If `false`, no such exception will be made. 
	 */
	ignoreNull: boolean;
}
export interface Hook {
	/**
	* The "position" of the closure function, starting from zero.

For example, for React's `useEffect()` hook, the closure index is 0. 
	 */
	closureIndex?: number;
	/**
	* The "position" of the array of dependencies, starting from zero.

For example, for React's `useEffect()` hook, the dependencies index is 1. 
	 */
	dependenciesIndex?: number;
	/**
	 * The name of the hook.
	 */
	name: string;
	/**
	* Whether the result of the hook is stable.

Set to `true` to mark the identity of the hook's return value as stable, or use a number/an array of numbers to mark the "positions" in the return array as stable.

For example, for React's `useRef()` hook the value would be `true`, while for `useState()` it would be `[1]`. 
	 */
	stableResult?: StableHookResult;
}
export type Accessibility = "noPublic" | "explicit" | "none";
export type ConsistentArrayType = "shorthand" | "generic";
export type FilenameCases = FilenameCase[];
export interface Convention {
	/**
	 * String cases to enforce
	 */
	formats: Formats;
	/**
	 * Regular expression to enforce
	 */
	match?: Regex;
	/**
	 * Declarations concerned by this convention
	 */
	selector: Selector;
}
/**
 * Supported cases.
 */
export type Format =
	| "camelCase"
	| "CONSTANT_CASE"
	| "PascalCase"
	| "snake_case";
export type StableHookResult = boolean | number[];
/**
 * Supported cases for file names.
 */
export type FilenameCase =
	| "camelCase"
	| "export"
	| "kebab-case"
	| "PascalCase"
	| "snake_case";
export type Formats = Format[];
export type Regex = string;
export interface Selector {
	/**
	 * Declaration kind
	 */
	kind: Kind;
	/**
	 * Modifiers used on the declaration
	 */
	modifiers: Modifiers;
	/**
	 * Scope of the declaration
	 */
	scope: Scope;
}
export type Kind =
	| "class"
	| "enum"
	| "interface"
	| "enumMember"
	| "importNamespace"
	| "exportNamespace"
	| "variable"
	| "const"
	| "let"
	| "using"
	| "var"
	| "catchParameter"
	| "indexParameter"
	| "exportAlias"
	| "importAlias"
	| "classGetter"
	| "classSetter"
	| "classMethod"
	| "objectLiteralProperty"
	| "objectLiteralGetter"
	| "objectLiteralSetter"
	| "objectLiteralMethod"
	| "typeAlias"
	| "any"
	| "typeLike"
	| "function"
	| "namespaceLike"
	| "namespace"
	| "functionParameter"
	| "typeParameter"
	| "classMember"
	| "classProperty"
	| "objectLiteralMember"
	| "typeMember"
	| "typeGetter"
	| "typeProperty"
	| "typeSetter"
	| "typeMethod";
export type Modifiers = RestrictedModifier[];
export type Scope = "any" | "global";
export type RestrictedModifier =
	| "abstract"
	| "private"
	| "protected"
	| "readonly"
	| "static";
export interface RegisterProjectFolderParams {
	path?: string;
	setAsCurrentWorkspace: boolean;
}
export type ProjectKey = string;
export interface SetManifestForProjectParams {
	content: string;
	manifest_path: BiomePath;
	version: number;
}
export interface OpenFileParams {
	content: string;
	document_file_source?: DocumentFileSource;
	path: BiomePath;
	version: number;
}
export type DocumentFileSource =
	| "Unknown"
	| { Js: JsFileSource }
	| { Json: JsonFileSource }
	| { Css: CssFileSource }
	| { Graphql: GraphqlFileSource }
	| { Html: HtmlFileSource };
export interface JsFileSource {
	/**
	 * Used to mark if the source is being used for an Astro, Svelte or Vue file
	 */
	embedding_kind: EmbeddingKind;
	language: Language;
	module_kind: ModuleKind;
	variant: LanguageVariant;
	version: LanguageVersion;
}
export interface JsonFileSource {
	allow_comments: boolean;
	allow_trailing_commas: boolean;
}
export interface CssFileSource {
	variant: CssVariant;
}
export interface GraphqlFileSource {
	variant: GraphqlVariant;
}
export interface HtmlFileSource {
	variant: HtmlVariant;
}
export type EmbeddingKind = "Astro" | "Vue" | "Svelte" | "None";
export type Language =
	| "JavaScript"
	| { TypeScript: { definition_file: boolean } };
/**
 * Is the source file an ECMAScript Module or Script. Changes the parsing semantic.
 */
export type ModuleKind = "Script" | "Module";
export type LanguageVariant = "Standard" | "StandardRestricted" | "Jsx";
/**
	* Enum of the different ECMAScript standard versions. The versions are ordered in increasing order; The newest version comes last.

Defaults to the latest stable ECMAScript standard. 
	 */
export type LanguageVersion = "ES2022" | "ESNext";
/**
	* The style of CSS contained in the file.

Currently, Biome only supports plain CSS, and aims to be compatible with the latest Recommendation level standards. 
	 */
export type CssVariant = "Standard";
/**
 * The style of GraphQL contained in the file.
 */
export type GraphqlVariant = "Standard";
export type HtmlVariant = "Standard" | "Astro";
export interface ChangeFileParams {
	content: string;
	path: BiomePath;
	version: number;
}
export interface CloseFileParams {
	path: BiomePath;
}
export interface GetSyntaxTreeParams {
	path: BiomePath;
}
export interface GetSyntaxTreeResult {
	ast: string;
	cst: string;
}
export interface OrganizeImportsParams {
	path: BiomePath;
}
export interface OrganizeImportsResult {
	code: string;
}
export interface GetFileContentParams {
	path: BiomePath;
}
export interface GetControlFlowGraphParams {
	cursor: TextSize;
	path: BiomePath;
}
export type TextSize = number;
export interface GetFormatterIRParams {
	path: BiomePath;
}
export interface PullDiagnosticsParams {
	categories: RuleCategories;
	max_diagnostics: number;
	only: RuleCode[];
	path: BiomePath;
	skip: RuleCode[];
}
export type RuleCategories = RuleCategory[];
export type RuleCode = string;
export type RuleCategory = "Syntax" | "Lint" | "Action" | "Transformation";
export interface PullDiagnosticsResult {
	diagnostics: Diagnostic[];
	errors: number;
	skipped_diagnostics: number;
}
/**
 * Serializable representation for a [Diagnostic](super::Diagnostic).
 */
export interface Diagnostic {
	advices: Advices;
	category?: Category;
	description: string;
	location: Location;
	message: MarkupBuf;
	severity: Severity;
	source?: Diagnostic;
	tags: DiagnosticTags;
	verboseAdvices: Advices;
}
/**
 * Implementation of [Visitor] collecting serializable [Advice] into a vector.
 */
export interface Advices {
	advices: Advice[];
}
export type Category =
	| "lint/a11y/noAccessKey"
	| "lint/a11y/noAriaHiddenOnFocusable"
	| "lint/a11y/noAriaUnsupportedElements"
	| "lint/a11y/noAutofocus"
	| "lint/a11y/noBlankTarget"
	| "lint/a11y/noDistractingElements"
	| "lint/a11y/noHeaderScope"
	| "lint/a11y/noInteractiveElementToNoninteractiveRole"
	| "lint/a11y/noLabelWithoutControl"
	| "lint/a11y/noNoninteractiveElementToInteractiveRole"
	| "lint/a11y/noNoninteractiveTabindex"
	| "lint/a11y/noPositiveTabindex"
	| "lint/a11y/noRedundantAlt"
	| "lint/a11y/noRedundantRoles"
	| "lint/a11y/noSvgWithoutTitle"
	| "lint/a11y/useAltText"
	| "lint/a11y/useAnchorContent"
	| "lint/a11y/useAriaActivedescendantWithTabindex"
	| "lint/a11y/useAriaPropsForRole"
	| "lint/a11y/useButtonType"
	| "lint/a11y/useFocusableInteractive"
	| "lint/a11y/useGenericFontNames"
	| "lint/a11y/useHeadingContent"
	| "lint/a11y/useHtmlLang"
	| "lint/a11y/useIframeTitle"
	| "lint/a11y/useKeyWithClickEvents"
	| "lint/a11y/useKeyWithMouseEvents"
	| "lint/a11y/useMediaCaption"
	| "lint/a11y/useSemanticElements"
	| "lint/a11y/useValidAnchor"
	| "lint/a11y/useValidAriaProps"
	| "lint/a11y/useValidAriaRole"
	| "lint/a11y/useValidAriaValues"
	| "lint/a11y/useValidLang"
	| "lint/complexity/noBannedTypes"
	| "lint/complexity/noEmptyTypeParameters"
	| "lint/complexity/noExcessiveCognitiveComplexity"
	| "lint/complexity/noExcessiveNestedTestSuites"
	| "lint/complexity/noExtraBooleanCast"
	| "lint/complexity/noForEach"
	| "lint/complexity/noMultipleSpacesInRegularExpressionLiterals"
	| "lint/complexity/noStaticOnlyClass"
	| "lint/complexity/noThisInStatic"
	| "lint/complexity/noUselessCatch"
	| "lint/complexity/noUselessConstructor"
	| "lint/complexity/noUselessEmptyExport"
	| "lint/complexity/noUselessFragments"
	| "lint/complexity/noUselessLabel"
	| "lint/complexity/noUselessLoneBlockStatements"
	| "lint/complexity/noUselessRename"
	| "lint/complexity/noUselessStringConcat"
	| "lint/complexity/noUselessSwitchCase"
	| "lint/complexity/noUselessTernary"
	| "lint/complexity/noUselessThisAlias"
	| "lint/complexity/noUselessTypeConstraint"
	| "lint/complexity/noUselessUndefinedInitialization"
	| "lint/complexity/noVoid"
	| "lint/complexity/noWith"
	| "lint/complexity/useArrowFunction"
	| "lint/complexity/useDateNow"
	| "lint/complexity/useFlatMap"
	| "lint/complexity/useLiteralKeys"
	| "lint/complexity/useOptionalChain"
	| "lint/complexity/useRegexLiterals"
	| "lint/complexity/useSimpleNumberKeys"
	| "lint/complexity/useSimplifiedLogicExpression"
	| "lint/correctness/noChildrenProp"
	| "lint/correctness/noConstAssign"
	| "lint/correctness/noConstantCondition"
	| "lint/correctness/noConstantMathMinMaxClamp"
	| "lint/correctness/noConstructorReturn"
	| "lint/correctness/noEmptyCharacterClassInRegex"
	| "lint/correctness/noEmptyPattern"
	| "lint/correctness/noFlatMapIdentity"
	| "lint/correctness/noGlobalObjectCalls"
	| "lint/correctness/noInnerDeclarations"
	| "lint/correctness/noInvalidBuiltinInstantiation"
	| "lint/correctness/noInvalidConstructorSuper"
	| "lint/correctness/noInvalidDirectionInLinearGradient"
	| "lint/correctness/noInvalidGridAreas"
	| "lint/correctness/noInvalidNewBuiltin"
	| "lint/correctness/noInvalidPositionAtImportRule"
	| "lint/correctness/noInvalidUseBeforeDeclaration"
	| "lint/correctness/noNewSymbol"
	| "lint/correctness/noNodejsModules"
	| "lint/correctness/noNonoctalDecimalEscape"
	| "lint/correctness/noPrecisionLoss"
	| "lint/correctness/noRenderReturnValue"
	| "lint/correctness/noSelfAssign"
	| "lint/correctness/noSetterReturn"
	| "lint/correctness/noStringCaseMismatch"
	| "lint/correctness/noSwitchDeclarations"
	| "lint/correctness/noUndeclaredDependencies"
	| "lint/correctness/noUndeclaredVariables"
	| "lint/correctness/noUnknownFunction"
	| "lint/correctness/noUnknownMediaFeatureName"
	| "lint/correctness/noUnknownProperty"
	| "lint/correctness/noUnknownUnit"
	| "lint/correctness/noUnmatchableAnbSelector"
	| "lint/correctness/noUnnecessaryContinue"
	| "lint/correctness/noUnreachable"
	| "lint/correctness/noUnreachableSuper"
	| "lint/correctness/noUnsafeFinally"
	| "lint/correctness/noUnsafeOptionalChaining"
	| "lint/correctness/noUnusedFunctionParameters"
	| "lint/correctness/noUnusedImports"
	| "lint/correctness/noUnusedLabels"
	| "lint/correctness/noUnusedPrivateClassMembers"
	| "lint/correctness/noUnusedVariables"
	| "lint/correctness/noVoidElementsWithChildren"
	| "lint/correctness/noVoidTypeReturn"
	| "lint/correctness/useArrayLiterals"
	| "lint/correctness/useExhaustiveDependencies"
	| "lint/correctness/useHookAtTopLevel"
	| "lint/correctness/useImportExtensions"
	| "lint/correctness/useIsNan"
	| "lint/correctness/useJsxKeyInIterable"
	| "lint/correctness/useValidForDirection"
	| "lint/correctness/useYield"
	| "lint/nursery/colorNoInvalidHex"
	| "lint/nursery/noColorInvalidHex"
	| "lint/nursery/noCommonJs"
	| "lint/nursery/noConsole"
	| "lint/nursery/noDoneCallback"
	| "lint/nursery/noDuplicateAtImportRules"
	| "lint/nursery/noDuplicateCustomProperties"
	| "lint/nursery/noDuplicateElseIf"
	| "lint/nursery/noDuplicatedFields"
	| "lint/nursery/noDynamicNamespaceImportAccess"
	| "lint/nursery/noEnum"
	| "lint/nursery/noExportedImports"
	| "lint/nursery/noImportantInKeyframe"
	| "lint/nursery/noInvalidDirectionInLinearGradient"
	| "lint/nursery/noInvalidGridAreas"
	| "lint/nursery/noInvalidPositionAtImportRule"
	| "lint/nursery/noIrregularWhitespace"
	| "lint/nursery/noMissingGenericFamilyKeyword"
	| "lint/nursery/noProcessEnv"
	| "lint/nursery/noReactSpecificProps"
	| "lint/nursery/noMissingVarFunction"
	| "lint/nursery/noRestrictedImports"
	| "lint/nursery/noRestrictedTypes"
	| "lint/nursery/noSecrets"
	| "lint/nursery/noShorthandPropertyOverrides"
	| "lint/nursery/noStaticElementInteractions"
	| "lint/nursery/noSubstr"
	| "lint/nursery/noUndeclaredDependencies"
	| "lint/nursery/noUnknownFunction"
	| "lint/nursery/noUnknownMediaFeatureName"
	| "lint/nursery/noUnknownProperty"
	| "lint/nursery/noUnknownPseudoClass"
	| "lint/nursery/noUnknownPseudoClassSelector"
	| "lint/nursery/noUnknownPseudoElement"
	| "lint/nursery/noUnknownSelectorPseudoElement"
	| "lint/nursery/noUnknownUnit"
	| "lint/nursery/noUnmatchableAnbSelector"
	| "lint/nursery/noUnusedFunctionParameters"
	| "lint/nursery/noUselessEscapeInRegex"
	| "lint/nursery/noValueAtRule"
	| "lint/nursery/useAdjacentOverloadSignatures"
	| "lint/nursery/useAriaPropsSupportedByRole"
	| "lint/nursery/useBiomeSuppressionComment"
<<<<<<< HEAD
	| "lint/nursery/useComponentExportOnlyModules"
	| "lint/nursery/useConsistentBuiltinInstantiation"
=======
>>>>>>> 02f6595f
	| "lint/nursery/useConsistentCurlyBraces"
	| "lint/nursery/useConsistentMemberAccessibility"
	| "lint/nursery/useDeprecatedReason"
	| "lint/nursery/useImportRestrictions"
	| "lint/nursery/useJsxCurlyBraceConvention"
	| "lint/nursery/useSortedClasses"
	| "lint/nursery/useStrictMode"
	| "lint/nursery/useTrimStartEnd"
	| "lint/nursery/useValidAutocomplete"
	| "lint/performance/noAccumulatingSpread"
	| "lint/performance/noBarrelFile"
	| "lint/performance/noDelete"
	| "lint/performance/noReExportAll"
	| "lint/performance/useTopLevelRegex"
	| "lint/security/noDangerouslySetInnerHtml"
	| "lint/security/noDangerouslySetInnerHtmlWithChildren"
	| "lint/security/noGlobalEval"
	| "lint/style/noArguments"
	| "lint/style/noCommaOperator"
	| "lint/style/noDefaultExport"
	| "lint/style/noDoneCallback"
	| "lint/style/noImplicitBoolean"
	| "lint/style/noInferrableTypes"
	| "lint/style/noNamespace"
	| "lint/style/noNamespaceImport"
	| "lint/style/noNegationElse"
	| "lint/style/noNonNullAssertion"
	| "lint/style/noParameterAssign"
	| "lint/style/noParameterProperties"
	| "lint/style/noRestrictedGlobals"
	| "lint/style/noShoutyConstants"
	| "lint/style/noUnusedTemplateLiteral"
	| "lint/style/noUselessElse"
	| "lint/style/noVar"
	| "lint/style/noYodaExpression"
	| "lint/style/useAsConstAssertion"
	| "lint/style/useBlockStatements"
	| "lint/style/useCollapsedElseIf"
	| "lint/style/useConsistentArrayType"
	| "lint/style/useConsistentBuiltinInstantiation"
	| "lint/style/useConst"
	| "lint/style/useDefaultParameterLast"
	| "lint/style/useDefaultSwitchClause"
	| "lint/style/useEnumInitializers"
	| "lint/style/useExplicitLengthCheck"
	| "lint/style/useExponentiationOperator"
	| "lint/style/useExportType"
	| "lint/style/useFilenamingConvention"
	| "lint/style/useForOf"
	| "lint/style/useFragmentSyntax"
	| "lint/style/useImportType"
	| "lint/style/useLiteralEnumMembers"
	| "lint/style/useNamingConvention"
	| "lint/style/useNodeAssertStrict"
	| "lint/style/useNodejsImportProtocol"
	| "lint/style/useNumberNamespace"
	| "lint/style/useNumericLiterals"
	| "lint/style/useSelfClosingElements"
	| "lint/style/useShorthandArrayType"
	| "lint/style/useShorthandAssign"
	| "lint/style/useShorthandFunctionType"
	| "lint/style/useSingleCaseStatement"
	| "lint/style/useSingleVarDeclarator"
	| "lint/style/useTemplate"
	| "lint/style/useThrowNewError"
	| "lint/style/useThrowOnlyError"
	| "lint/style/useWhile"
	| "lint/suspicious/noApproximativeNumericConstant"
	| "lint/suspicious/noArrayIndexKey"
	| "lint/suspicious/noAssignInExpressions"
	| "lint/suspicious/noAsyncPromiseExecutor"
	| "lint/suspicious/noCatchAssign"
	| "lint/suspicious/noClassAssign"
	| "lint/suspicious/noCommentText"
	| "lint/suspicious/noCompareNegZero"
	| "lint/suspicious/noConfusingLabels"
	| "lint/suspicious/noConfusingVoidType"
	| "lint/suspicious/noConsole"
	| "lint/suspicious/noConsoleLog"
	| "lint/suspicious/noConstEnum"
	| "lint/suspicious/noControlCharactersInRegex"
	| "lint/suspicious/noDebugger"
	| "lint/suspicious/noDoubleEquals"
	| "lint/suspicious/noDuplicateAtImportRules"
	| "lint/suspicious/noDuplicateCase"
	| "lint/suspicious/noDuplicateClassMembers"
	| "lint/suspicious/noDuplicateFontNames"
	| "lint/suspicious/noDuplicateJsxProps"
	| "lint/suspicious/noDuplicateObjectKeys"
	| "lint/suspicious/noDuplicateParameters"
	| "lint/suspicious/noDuplicateSelectorsKeyframeBlock"
	| "lint/suspicious/noDuplicateTestHooks"
	| "lint/suspicious/noEmptyBlock"
	| "lint/suspicious/noEmptyBlockStatements"
	| "lint/suspicious/noEmptyInterface"
	| "lint/suspicious/noEvolvingTypes"
	| "lint/suspicious/noExplicitAny"
	| "lint/suspicious/noExportsInTest"
	| "lint/suspicious/noExtraNonNullAssertion"
	| "lint/suspicious/noFallthroughSwitchClause"
	| "lint/suspicious/noFocusedTests"
	| "lint/suspicious/noFunctionAssign"
	| "lint/suspicious/noGlobalAssign"
	| "lint/suspicious/noGlobalIsFinite"
	| "lint/suspicious/noGlobalIsNan"
	| "lint/suspicious/noImplicitAnyLet"
	| "lint/suspicious/noImportAssign"
	| "lint/suspicious/noImportantInKeyframe"
	| "lint/suspicious/noLabelVar"
	| "lint/suspicious/noMisleadingCharacterClass"
	| "lint/suspicious/noMisleadingInstantiator"
	| "lint/suspicious/noMisplacedAssertion"
	| "lint/suspicious/noMisrefactoredShorthandAssign"
	| "lint/suspicious/noPrototypeBuiltins"
	| "lint/suspicious/noReactSpecificProps"
	| "lint/suspicious/noRedeclare"
	| "lint/suspicious/noRedundantUseStrict"
	| "lint/suspicious/noSelfCompare"
	| "lint/suspicious/noShadowRestrictedNames"
	| "lint/suspicious/noShorthandPropertyOverrides"
	| "lint/suspicious/noSkippedTests"
	| "lint/suspicious/noSparseArray"
	| "lint/suspicious/noSuspiciousSemicolonInJsx"
	| "lint/suspicious/noThenProperty"
	| "lint/suspicious/noUnsafeDeclarationMerging"
	| "lint/suspicious/noUnsafeNegation"
	| "lint/suspicious/useAwait"
	| "lint/suspicious/useDefaultSwitchClauseLast"
	| "lint/suspicious/useErrorMessage"
	| "lint/suspicious/useGetterReturn"
	| "lint/suspicious/useIsArray"
	| "lint/suspicious/useNamespaceKeyword"
	| "lint/suspicious/useNumberToFixedDigitsArgument"
	| "lint/suspicious/useValidTypeof"
	| "assists/source/useSortedKeys"
	| "syntax/correctness/noTypeOnlyImportAttributes"
	| "syntax/correctness/noSuperWithoutExtends"
	| "syntax/correctness/noInitializerWithDefinite"
	| "syntax/correctness/noDuplicatePrivateClassMembers"
	| "files/missingHandler"
	| "format"
	| "check"
	| "ci"
	| "stdin"
	| "configuration"
	| "organizeImports"
	| "assists"
	| "migrate"
	| "deserialize"
	| "project"
	| "search"
	| "internalError/io"
	| "internalError/fs"
	| "internalError/panic"
	| "parse"
	| "lint"
	| "lint/a11y"
	| "lint/complexity"
	| "lint/correctness"
	| "lint/nursery"
	| "lint/performance"
	| "lint/security"
	| "lint/style"
	| "lint/suspicious"
	| "suppressions/parse"
	| "suppressions/unknownGroup"
	| "suppressions/unknownRule"
	| "suppressions/unused"
	| "suppressions/deprecatedSuppressionComment"
	| "args/fileNotFound"
	| "flags/invalid"
	| "semanticTests";
export interface Location {
	path?: Resource_for_String;
	sourceCode?: string;
	span?: TextRange;
}
export type MarkupBuf = MarkupNodeBuf[];
/**
 * The severity to associate to a diagnostic.
 */
export type Severity = "hint" | "information" | "warning" | "error" | "fatal";
export type DiagnosticTags = DiagnosticTag[];
/**
	* Serializable representation of a [Diagnostic](super::Diagnostic) advice

See the [Visitor] trait for additional documentation on all the supported advice types. 
	 */
export type Advice =
	| { log: [LogCategory, MarkupBuf] }
	| { list: MarkupBuf[] }
	| { frame: Location }
	| { diff: TextEdit }
	| { backtrace: [MarkupBuf, Backtrace] }
	| { command: string }
	| { group: [MarkupBuf, Advices] };
/**
 * Represents the resource a diagnostic is associated with.
 */
export type Resource_for_String = "argv" | "memory" | { file: string };
export type TextRange = [TextSize, TextSize];
export interface MarkupNodeBuf {
	content: string;
	elements: MarkupElement[];
}
/**
 * Internal enum used to automatically generate bit offsets for [DiagnosticTags] and help with the implementation of `serde` and `schemars` for tags.
 */
export type DiagnosticTag =
	| "fixable"
	| "internal"
	| "unnecessaryCode"
	| "deprecatedCode"
	| "verbose";
/**
 * The category for a log advice, defines how the message should be presented to the user.
 */
export type LogCategory = "none" | "info" | "warn" | "error";
export interface TextEdit {
	dictionary: string;
	ops: CompressedOp[];
}
export type Backtrace = BacktraceFrame[];
/**
 * Enumeration of all the supported markup elements
 */
export type MarkupElement =
	| "Emphasis"
	| "Dim"
	| "Italic"
	| "Underline"
	| "Error"
	| "Success"
	| "Warn"
	| "Info"
	| "Debug"
	| "Trace"
	| "Inverse"
	| { Hyperlink: { href: string } };
export type CompressedOp =
	| { diffOp: DiffOp }
	| { equalLines: { line_count: number } };
/**
 * Serializable representation of a backtrace frame.
 */
export interface BacktraceFrame {
	ip: number;
	symbols: BacktraceSymbol[];
}
export type DiffOp =
	| { equal: { range: TextRange } }
	| { insert: { range: TextRange } }
	| { delete: { range: TextRange } };
/**
 * Serializable representation of a backtrace frame symbol.
 */
export interface BacktraceSymbol {
	colno?: number;
	filename?: string;
	lineno?: number;
	name?: string;
}
export interface PullActionsParams {
	only: RuleCode[];
	path: BiomePath;
	range?: TextRange;
	skip: RuleCode[];
}
export interface PullActionsResult {
	actions: CodeAction[];
}
export interface CodeAction {
	category: ActionCategory;
	rule_name?: [string, string];
	suggestion: CodeSuggestion;
}
/**
	* The category of a code action, this type maps directly to the [CodeActionKind] type in the Language Server Protocol specification

[CodeActionKind]: https://microsoft.github.io/language-server-protocol/specifications/lsp/3.17/specification/#codeActionKind 
	 */
export type ActionCategory =
	| "QuickFix"
	| { Refactor: RefactorKind }
	| { Source: SourceActionKind }
	| { Other: string };
/**
 * A Suggestion that is provided by Biome's linter, and can be reported to the user, and can be automatically applied if it has the right [`Applicability`].
 */
export interface CodeSuggestion {
	applicability: Applicability;
	labels: TextRange[];
	msg: MarkupBuf;
	span: TextRange;
	suggestion: TextEdit;
}
/**
	* The sub-category of a refactor code action.

[Check the LSP spec](https://microsoft.github.io/language-server-protocol/specifications/lsp/3.17/specification/#codeActionKind) for more information: 
	 */
export type RefactorKind =
	| "None"
	| "Extract"
	| "Inline"
	| "Rewrite"
	| { Other: string };
/**
 * The sub-category of a source code action
 */
export type SourceActionKind =
	| "FixAll"
	| "None"
	| "OrganizeImports"
	| { Other: string };
/**
 * Indicates how a tool should manage this suggestion.
 */
export type Applicability = "Always" | "MaybeIncorrect";
export interface FormatFileParams {
	path: BiomePath;
}
export interface Printed {
	code: string;
	range?: TextRange;
	sourcemap: SourceMarker[];
	verbatim_ranges: TextRange[];
}
/**
 * Lightweight sourcemap marker between source and output tokens
 */
export interface SourceMarker {
	/**
	 * Position of the marker in the output code
	 */
	dest: TextSize;
	/**
	 * Position of the marker in the original source
	 */
	source: TextSize;
}
export interface FormatRangeParams {
	path: BiomePath;
	range: TextRange;
}
export interface FormatOnTypeParams {
	offset: TextSize;
	path: BiomePath;
}
export interface FixFileParams {
	fix_file_mode: FixFileMode;
	only: RuleCode[];
	path: BiomePath;
	rule_categories: RuleCategories;
	should_format: boolean;
	skip: RuleCode[];
}
/**
 * Which fixes should be applied during the analyzing phase
 */
export type FixFileMode = "SafeFixes" | "SafeAndUnsafeFixes";
export interface FixFileResult {
	/**
	 * List of all the code actions applied to the file
	 */
	actions: FixAction[];
	/**
	 * New source code for the file with all fixes applied
	 */
	code: string;
	/**
	 * Number of errors
	 */
	errors: number;
	/**
	 * number of skipped suggested fixes
	 */
	skipped_suggested_fixes: number;
}
export interface FixAction {
	/**
	 * Source range at which this action was applied
	 */
	range: TextRange;
	/**
	 * Name of the rule group and rule that emitted this code action
	 */
	rule_name?: [string, string];
}
export interface RenameParams {
	new_name: string;
	path: BiomePath;
	symbol_at: TextSize;
}
export interface RenameResult {
	/**
	 * List of text edit operations to apply on the source code
	 */
	indels: TextEdit;
	/**
	 * Range of source code modified by this rename operation
	 */
	range: TextRange;
}
export type Configuration = PartialConfiguration;
export interface Workspace {
	fileFeatures(params: SupportsFeatureParams): Promise<SupportsFeatureResult>;
	updateSettings(params: UpdateSettingsParams): Promise<void>;
	registerProjectFolder(
		params: RegisterProjectFolderParams,
	): Promise<ProjectKey>;
	setManifestForProject(params: SetManifestForProjectParams): Promise<void>;
	openFile(params: OpenFileParams): Promise<void>;
	changeFile(params: ChangeFileParams): Promise<void>;
	closeFile(params: CloseFileParams): Promise<void>;
	getSyntaxTree(params: GetSyntaxTreeParams): Promise<GetSyntaxTreeResult>;
	organizeImports(
		params: OrganizeImportsParams,
	): Promise<OrganizeImportsResult>;
	getFileContent(params: GetFileContentParams): Promise<string>;
	getControlFlowGraph(params: GetControlFlowGraphParams): Promise<string>;
	getFormatterIr(params: GetFormatterIRParams): Promise<string>;
	pullDiagnostics(
		params: PullDiagnosticsParams,
	): Promise<PullDiagnosticsResult>;
	pullActions(params: PullActionsParams): Promise<PullActionsResult>;
	formatFile(params: FormatFileParams): Promise<Printed>;
	formatRange(params: FormatRangeParams): Promise<Printed>;
	formatOnType(params: FormatOnTypeParams): Promise<Printed>;
	fixFile(params: FixFileParams): Promise<FixFileResult>;
	rename(params: RenameParams): Promise<RenameResult>;
	destroy(): void;
}
export function createWorkspace(transport: Transport): Workspace {
	return {
		fileFeatures(params) {
			return transport.request("biome/file_features", params);
		},
		updateSettings(params) {
			return transport.request("biome/update_settings", params);
		},
		registerProjectFolder(params) {
			return transport.request("biome/register_project_folder", params);
		},
		setManifestForProject(params) {
			return transport.request("biome/set_manifest_for_project", params);
		},
		openFile(params) {
			return transport.request("biome/open_file", params);
		},
		changeFile(params) {
			return transport.request("biome/change_file", params);
		},
		closeFile(params) {
			return transport.request("biome/close_file", params);
		},
		getSyntaxTree(params) {
			return transport.request("biome/get_syntax_tree", params);
		},
		organizeImports(params) {
			return transport.request("biome/organize_imports", params);
		},
		getFileContent(params) {
			return transport.request("biome/get_file_content", params);
		},
		getControlFlowGraph(params) {
			return transport.request("biome/get_control_flow_graph", params);
		},
		getFormatterIr(params) {
			return transport.request("biome/get_formatter_ir", params);
		},
		pullDiagnostics(params) {
			return transport.request("biome/pull_diagnostics", params);
		},
		pullActions(params) {
			return transport.request("biome/pull_actions", params);
		},
		formatFile(params) {
			return transport.request("biome/format_file", params);
		},
		formatRange(params) {
			return transport.request("biome/format_range", params);
		},
		formatOnType(params) {
			return transport.request("biome/format_on_type", params);
		},
		fixFile(params) {
			return transport.request("biome/fix_file", params);
		},
		rename(params) {
			return transport.request("biome/rename", params);
		},
		destroy() {
			transport.destroy();
		},
	};
}<|MERGE_RESOLUTION|>--- conflicted
+++ resolved
@@ -1312,17 +1312,6 @@
 	 */
 	useAriaPropsSupportedByRole?: RuleConfiguration_for_Null;
 	/**
-<<<<<<< HEAD
-	 * Enforce declaring components only within modules that export React Components exclusively.
-	 */
-	useComponentExportOnlyModules?: RuleConfiguration_for_UseComponentExportOnlyModulesOptions;
-	/**
-	 * Enforce the use of new for all builtins, except String, Number, Boolean, Symbol and BigInt.
-	 */
-	useConsistentBuiltinInstantiation?: RuleFixConfiguration_for_Null;
-	/**
-=======
->>>>>>> 02f6595f
 	 * This rule enforces consistent use of curly braces inside JSX attributes and JSX children.
 	 */
 	useConsistentCurlyBraces?: RuleFixConfiguration_for_Null;
@@ -1989,14 +1978,7 @@
 export type RuleConfiguration_for_RestrictedImportsOptions =
 	| RulePlainConfiguration
 	| RuleWithOptions_for_RestrictedImportsOptions;
-<<<<<<< HEAD
-export type RuleConfiguration_for_UseComponentExportOnlyModulesOptions =
-	| RulePlainConfiguration
-	| RuleWithOptions_for_UseComponentExportOnlyModulesOptions;
-export type RuleFixConfiguration_for_UseImportExtensionsOptions =
-=======
 export type RuleFixConfiguration_for_NoRestrictedTypesOptions =
->>>>>>> 02f6595f
 	| RulePlainConfiguration
 	| RuleWithFixOptions_for_NoRestrictedTypesOptions;
 export type RuleConfiguration_for_ConsistentMemberAccessibilityOptions =
@@ -2143,21 +2125,7 @@
 	 */
 	options: RestrictedImportsOptions;
 }
-<<<<<<< HEAD
-export interface RuleWithOptions_for_UseComponentExportOnlyModulesOptions {
-	/**
-	 * The severity of the emitted diagnostics by the rule
-	 */
-	level: RulePlainConfiguration;
-	/**
-	 * Rule's options
-	 */
-	options: UseComponentExportOnlyModulesOptions;
-}
-export interface RuleWithFixOptions_for_UseImportExtensionsOptions {
-=======
 export interface RuleWithFixOptions_for_NoRestrictedTypesOptions {
->>>>>>> 02f6595f
 	/**
 	 * The kind of the code actions emitted by the rule
 	 */
@@ -2346,23 +2314,11 @@
 	 */
 	paths: {};
 }
-<<<<<<< HEAD
-export interface UseComponentExportOnlyModulesOptions {
-	allowConstantExport?: boolean;
-	allowExportNames: string[];
-}
-export interface UseImportExtensionsOptions {
-	/**
-	 * A map of custom import extension mappings, where the key is the inspected file extension, and the value is a pair of `module` extension and `component` import extension
-	 */
-	suggestedExtensions: {};
-=======
 export interface NoRestrictedTypesOptions {
 	types: {};
 }
 export interface ConsistentMemberAccessibilityOptions {
 	accessibility: Accessibility;
->>>>>>> 02f6595f
 }
 export interface UtilityClassSortingOptions {
 	/**
@@ -2873,11 +2829,6 @@
 	| "lint/nursery/useAdjacentOverloadSignatures"
 	| "lint/nursery/useAriaPropsSupportedByRole"
 	| "lint/nursery/useBiomeSuppressionComment"
-<<<<<<< HEAD
-	| "lint/nursery/useComponentExportOnlyModules"
-	| "lint/nursery/useConsistentBuiltinInstantiation"
-=======
->>>>>>> 02f6595f
 	| "lint/nursery/useConsistentCurlyBraces"
 	| "lint/nursery/useConsistentMemberAccessibility"
 	| "lint/nursery/useDeprecatedReason"
