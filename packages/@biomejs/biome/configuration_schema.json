--- conflicted
+++ resolved
@@ -2227,25 +2227,6 @@
 						{ "type": "null" }
 					]
 				},
-<<<<<<< HEAD
-				"useComponentExportOnlyModules": {
-					"description": "Enforce declaring components only within modules that export React Components exclusively.",
-					"anyOf": [
-						{
-							"$ref": "#/definitions/UseComponentExportOnlyModulesConfiguration"
-						},
-						{ "type": "null" }
-					]
-				},
-				"useConsistentBuiltinInstantiation": {
-					"description": "Enforce the use of new for all builtins, except String, Number, Boolean, Symbol and BigInt.",
-					"anyOf": [
-						{ "$ref": "#/definitions/RuleFixConfiguration" },
-						{ "type": "null" }
-					]
-				},
-=======
->>>>>>> 02f6595f
 				"useConsistentCurlyBraces": {
 					"description": "This rule enforces consistent use of curly braces inside JSX attributes and JSX children.",
 					"anyOf": [
@@ -2831,23 +2812,6 @@
 				"options": {
 					"description": "Rule's options",
 					"allOf": [{ "$ref": "#/definitions/RestrictedImportsOptions" }]
-				}
-			},
-			"additionalProperties": false
-		},
-		"RuleWithUseComponentExportOnlyModulesOptions": {
-			"type": "object",
-			"required": ["level", "options"],
-			"properties": {
-				"level": {
-					"description": "The severity of the emitted diagnostics by the rule",
-					"allOf": [{ "$ref": "#/definitions/RulePlainConfiguration" }]
-				},
-				"options": {
-					"description": "Rule's options",
-					"allOf": [
-						{ "$ref": "#/definitions/UseComponentExportOnlyModulesOptions" }
-					]
 				}
 			},
 			"additionalProperties": false
@@ -3961,20 +3925,6 @@
 				}
 			]
 		},
-		"UseComponentExportOnlyModulesConfiguration": {
-			"anyOf": [
-				{ "$ref": "#/definitions/RulePlainConfiguration" },
-				{ "$ref": "#/definitions/RuleWithUseComponentExportOnlyModulesOptions" }
-			]
-		},
-		"UseComponentExportOnlyModulesOptions": {
-			"type": "object",
-			"properties": {
-				"allowConstantExport": { "default": false, "type": "boolean" },
-				"allowExportNames": { "type": "array", "items": { "type": "string" } }
-			},
-			"additionalProperties": false
-		},
 		"UseImportExtensionsConfiguration": {
 			"anyOf": [
 				{ "$ref": "#/definitions/RulePlainConfiguration" },
